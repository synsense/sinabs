from copy import deepcopy
<<<<<<< HEAD
from warnings import warn
=======
from typing import Callable

import torch.nn as nn
>>>>>>> d37240bc


def replace_module(model: nn.Module, source_class: type, mapper_fn: Callable):
    """
    A utility function that returns a copy of the model, where specific layers are replaced with
    another type depending on the mapper function.

    Parameters:
        model: A PyTorch model.
        source_class: the layer class to replace. Each find will be passed to mapper_fn
        mapper_fn: A callable that takes as argument the layer to replace and returns the new object.

    Returns:
        A model copy with replaced modules according to mapper_fn.
    """
    
    # Handle case where `model` is of type `source_class`
    if type(model) == source_class:
        return mapper_fn(model)

    new_model = deepcopy(model)
    replace_module_(new_model, source_class, mapper_fn)
    return new_model


def replace_module_(model: nn.Sequential, source_class: type, mapper_fn: Callable):
    """
    In-place version of replace_module that will step through modules that have children and
    apply the mapper_fn.

    Parameters:
        model: A PyTorch model.
        source_class: the layer class to replace. Each find will be passed to mapper_fn
        mapper_fn: A callable that takes as argument the layer to replace and returns the new object.

    Returns:
        Modified model.
    """

    # If `model` is of type `source_class`, it cannot be converted in-place.
    if type(model) == source_class:
        warn(
            f"Provided model is of type `{source_class}` and cannot be converted"
            " in-place if not part of another Module. Apply mapper function"
            " directly or use `replace_module` to generate new object of desired type."
        )

    for name, module in model.named_children():
        if list(module.named_children()):
            replace_module_(module, source_class, mapper_fn)

        if type(module) == source_class:
            setattr(model, name, mapper_fn(module))
<|MERGE_RESOLUTION|>--- conflicted
+++ resolved
@@ -1,11 +1,8 @@
 from copy import deepcopy
-<<<<<<< HEAD
+from typing import Callable
 from warnings import warn
-=======
-from typing import Callable
 
 import torch.nn as nn
->>>>>>> d37240bc
 
 
 def replace_module(model: nn.Module, source_class: type, mapper_fn: Callable):
