from dataclasses import dataclass
from functools import reduce
from typing import Any, Dict, List, Optional, Union
from warnings import warn

import torch
from torch import nn

from sinabs.layers import SqueezeMixin, StatefulLayer


def _extract_single_input(input_data: List[Any]) -> Any:
    """Extract single element of a list.

    Parameters:
        input_data: List that should have only one element

    Returns:
        The only element from the list

    Raises:
        ValueError if input_data does not have exactly
        one element.
    """
    if len(input_data) != 1:
        raise ValueError("Multiple inputs not supported for `input_diff_hook`")
    return input_data[0]


def conv_connection_map(
    layer: nn.Conv2d,
    input_shape: torch.Size,
    output_shape: torch.Size,
    device: Union[None, torch.device, str] = None,
) -> torch.Tensor:
    """Generate connectivity map for a convolutional layer The map indicates for each element in
    the layer input to how many postsynaptic neurons it connects (i.e. the fanout)

    Parameters:
        layer: Convolutional layer for which connectivity map is to be
               generated
        input_shape: Shape of the input data (N, C, Y, X)
        output_shape: Shape of layer output given `input_shape`
        device: Device on which the connectivity map should reside.
                Should be the same as that of the input to `layer`.
                If None, will select device of the weight of `layer`.

    Returns:
        torch.Tensor: Connectivity map indicating the fanout for each
                      element in the input
    """
    deconvolve = nn.ConvTranspose2d(
        layer.out_channels,
        layer.in_channels,
        kernel_size=layer.kernel_size,
        padding=layer.padding,
        stride=layer.stride,
        dilation=layer.dilation,
        groups=layer.groups,
        bias=False,
    )
    deconvolve.weight.data.fill_(1)
    deconvolve.weight.requires_grad = False
    # Set batch/time dimension to 1
    output_ones = torch.ones((1, *output_shape))
    connection_map = deconvolve(output_ones, output_size=(1, *input_shape)).detach()
    connection_map.requires_grad = False
    if device is None:
        # If device is not specified, map to weight device
        connection_map = connection_map.to(layer.weight.device)
    else:
        connection_map = connection_map.to(torch.device(device))

    return connection_map


def get_hook_data_dict(module: nn.Module) -> Dict:
    """Convenience function to get `hook_data` attribute of a module if it has one and create it
    otherwise.

    Parameters:
        module: The module whose `hook_data` dict is to be fetched.
                If it does not have an attribute of that name, it
                will add an empty dict.
    Returns:
        The `hook_data` attribute of `module`. Should be a Dict.
    """
    if not hasattr(module, "hook_data"):
        module.hook_data = dict()
    return module.hook_data


def input_diff_hook(
    module: Union[nn.Conv2d, nn.Linear],
    input_: List[torch.Tensor],
    output: torch.Tensor,
):
    """Forwared hook to be registered with a Conv2d or Linear layer.

    Calculate the difference between the output if all weights were
    positive and the absolute of the actual output. Regularizing this
    value during training of an SNN can help reducing discrepancies
    between simulation and deployment on asynchronous processors.

    The hook should be registered with the layer using
    `torch.register_forward_hook`. It will be called automatically
    at each forward pass. Afterwards the data can be accessed with
    `module.hook_data['diff_output']`

    Parameters:
        module: Either a torch.nn.Conv2d or Linear layer
        input_: List of inputs to the layer. Should hold a single tensor.
        output: The layer's output.
    Effect:
        If `module` does not already have a `hook_data` attribute, it
        will be added and the difference value described above  will be
        stored under the key 'diff_output'. It is a tensor of the same
        shape as `output`.
    """
    data = get_hook_data_dict(module)
    input_ = _extract_single_input(input_)

    # Difference between absolute output and output with absolute weights
    if isinstance(module, nn.Conv2d):
        abs_weight_output = torch.nn.functional.conv2d(
            input=input_,
            weight=torch.abs(module.weight),
            stride=module.stride,
            padding=module.padding,
            groups=module.groups,
        )
    else:
        abs_weight_output = nn.functional.linear(
            input=input_,
            weight=torch.abs(module.weight),
        )
    data["diff_output"] = abs_weight_output - torch.abs(output)


def firing_rate_hook(module: StatefulLayer, input_: Any, output: torch.Tensor):
    """Forwared hook to be registered with a spiking sinabs layer.

    Calculate the mean firing rate per neuron per timestep.

    The hook should be registered with the layer using
    `torch.register_forward_hook`. It will be called automatically
    at each forward pass. Afterwards the data can be accessed with
    `module.hook_data['firing_rate']`

    Parameters:
        module: A spiking sinabs layer, such as `IAF` or `LIF`.
        input_: List of inputs to the layer. Ignored here.
        output: The layer's output.
    Effect:
        If `module` does not already have a `hook_data` attribute, it
        will be added and the mean firing rate will be stored under the
        key 'firing_rate'. It is a scalar value.
    """
    data = get_hook_data_dict(module)
    data["firing_rate"] = output.mean()


def firing_rate_per_neuron_hook(
    module: StatefulLayer, input_: Any, output: torch.Tensor
):
    """Forwared hook to be registered with a spiking sinabs layer.

    Calculate the mean firing rate per timestep for each neuron.

    The hook should be registered with the layer using
    `torch.register_forward_hook`. It will be called automatically
    at each forward pass. Afterwards the data can be accessed with
    `module.hook_data['firing_rate_per_neuron']`

    Parameters:
        module: A spiking sinabs layer, such as `IAF` or `LIF`.
        input_: List of inputs to the layer. Ignored here.
        output: The layer's output.
    Effect:
        If `module` does not already have a `hook_data` attribute, it
        will be added and the mean firing rate will be stored under the
        key 'firing_rate_per_neuron'. It is a tensor of the same
        shape as neurons of the spiking layer.
    """
    data = get_hook_data_dict(module)
    if isinstance(module, SqueezeMixin):
        # Common dimension for batch and time
        data["firing_rate_per_neuron"] = output.mean(0)
    else:
        # Output is of shape (N, T, ...)
        data["firing_rate_per_neuron"] = output.mean((0, 1))


def conv_layer_synops_hook(
    module: nn.Conv2d, input_: List[torch.Tensor], output: torch.Tensor
):
    """Forwared hook to be registered with a Conv2d layer.

    Calculate the mean synaptic operations per timestep.
    To be clear: Synaptic operations are summed over neurons, but
    averaged across batches / timesteps.
    Note that the hook assumes spike counts as inputs.
    Preceeding average pooling layers, which scale the data, might
    lead to false results and should be accounted for externally.

    The hook should be registered with the layer using
    `torch.register_forward_hook`. It will be called automatically
    at each forward pass. Afterwards the data can be accessed with
    `module.hook_data['layer_synops_per_timestep']`

    Parameters:
        module: A torch.nn.Conv2d layer
        input_: List of inputs to the layer. Must contain exactly one tensor
        output: The layer's output.
    Effect:
        If `module` does not already have a `hook_data` attribute, it
        will be added and the mean firing rate will be stored under the
        key 'layer_synops_per_timestep'. It is a scalar value.
        It will also store a connectivity map under the key 'connection_map',
        which holds the fanout for each input neuron.
    """
    data = get_hook_data_dict(module)
    input_ = _extract_single_input(input_)
    if (
        "connection_map" not in data
        # Ignore batch/time dimension when checking connectivity
        or data["connection_map"].shape[1:] != input_.shape[1:]
        or data["connection_map"].device != input_.device
    ):
        new_connection_map = conv_connection_map(
            module, input_.shape[1:], output.shape[1:], input_.device
        )
        data["connection_map"] = new_connection_map
    # Mean is across batches and timesteps
    data["layer_synops_per_timestep"] = (input_ * data["connection_map"]).mean(0).sum()


def linear_layer_synops_hook(
    module: nn.Linear, input_: List[torch.Tensor], output: torch.Tensor
):
    """Forwared hook to be registered with a Linear layer.

    Calculate the mean synaptic operations per timestep.
    To be clear: Synaptic operations are summed over neurons, but
    averaged across batches / timesteps.
    Note that the hook assumes spike counts as inputs.
    Preceeding average pooling layers, which scale the data, might
    lead to false results and should be accounted for externally.

    The hook should be registered with the layer using
    `torch.register_forward_hook`. It will be called automatically
    at each forward pass. Afterwards the data can be accessed with
    `module.hook_data['layer_synops_per_timestep']`

    Parameters:
        module: A torch.nn.Linear layer.
        input_: List of inputs to the layer. Must contain exactly one tensor
        output: The layer's output.
    Effect:
        If `module` does not already have a `hook_data` attribute, it
        will be added and the mean firing rate will be stored under the
        key 'layer_synops_per_timestep'.
    """
    data = get_hook_data_dict(module)
    input_ = _extract_single_input(input_)
    # Mean is across batches and timesteps
    synops = input_.mean(0).sum() * module.out_features
    data["layer_synops_per_timestep"] = synops


@dataclass
class ModelSynopsHook:
    """Forwared hook to be registered with a Sequential.

    Calculate the mean synaptic operations per timestep for the
    Conv2d and Linear layers inside the Sequential.
    Synaptic operations are summed over neurons, but averaged across
    batches / timesteps.
    Other than the layer-wise synops hook, this hook accounts for
    preceeding average pooling layers, which scale the data.

    To use this hook, the `conv_layer_synops_hook` and
    `linear_layer_synops_hook` need to be registered with the layers
    inside the Sequential first.  The hook should then be instantiated
    with or without a `dt` and registered with the Sequential using
    `torch.register_forward_hook`.
    Alternatively, refer to the function `register_synops_hooks` for
    a more convenient way of setting up the hooks.

    The hook will be called automatically at each forward pass. Afterwards
    the data can be accessed in several ways:

    - Each layer that has a synops hook registered, will have an entry
      'synops_per_timestep' in its `hook_data`. Other than the
      'layer_synops_per_timestep', this entry takes preceding average
      pooling layers into account.

    - The same values can be accessed through a dict inside the `hook_data`
      of the Sequential, under the key `synops_per_timestep`. The keys
      inside this dict correspond to the layer indices within the Sequential,
      e.g.: `sequential.hook_data['synops_per_timestep'][1]`

    - The `hook_data` of the sequential also contains a scalar entry
      'total_synops_per_timestep' which sums the synops over all layers.

    - If `dt` is not None, for each of the entries listed above, there
      will be a corresponding '(total_)synops_per_second' entry, indicating
      the synaptic operations per second, under the assumption that `dt`
      is the time step in seconds.

    Parameters:
      dt: If not None, should be a float that indicates the simulation
          time step in seconds. The synaptic operations will be also
          provided in terms of synops per second.
    """

    dt: Optional[float] = None

    def __call__(self, module: nn.Sequential, input_: Any, output: Any):
        """Forward call of the synops model hook. Should not be called manually but only by PyTorch
        during a forward pass.

        Parameters:
            module: A torch.nn.Sequential
            input_: List of inputs to the module.
            output: The module output.
        Effect:
            If `module` does not already have a `hook_data` attribute, it
            will be added and synaptic operations will be calculated and logged
            for all layers that have a layer-level synops hook registered.
        """
        module_data = get_hook_data_dict(module)
        module_data["total_synops_per_timestep"] = 0.0
        module_data["synops_per_timestep"] = dict()
        if self.dt is not None:
            module_data["total_synops_per_second"] = 0.0
            module_data["synops_per_second"] = dict()

        scale_factors = []
        for lyr_idx, lyr in enumerate(module):
            if isinstance(lyr, nn.AvgPool2d):
                # Average pooling scales down the number of counted synops due to the averaging.
                # We need to correct for that by accumulating the scaling factors and multiplying
                # them to the counted Synops in the next conv or linear layer
                if lyr.kernel_size != lyr.stride:
<<<<<<< HEAD
                    warn(
                        f"In order for the Synops counter to work accurately the pooling "
                        f"layers kernel size should match their strides. At the moment at layer {lyr_idx}, "
=======
                    warnings.warn(
                        "In order for the Synops counter to work accurately the pooling "
                        f"layers kernel size should match their strides. At the moment at layer {name}, "
>>>>>>> f9cb8489
                        f"the kernel_size = {lyr.kernel_size}, the stride = {lyr.stride}."
                    )
                ks = lyr.kernel_size
                scaling = ks**2 if isinstance(ks, int) else ks[0] * ks[1]
                scale_factors.append(scaling)
            if hasattr(lyr, "weight"):
                if (
                    hasattr(lyr, "hook_data")
                    and "layer_synops_per_timestep" in lyr.hook_data
                ):
                    layer_data = lyr.hook_data
                    # Multiply all scale factors (or use 1 if empty)
                    scaling = reduce(lambda x, y: x * y, scale_factors, 1)
                    synops = layer_data["layer_synops_per_timestep"] * scaling
                    layer_data["synops_per_timestep"] = synops
                    module_data["synops_per_timestep"][lyr_idx] = synops
                    module_data["total_synops_per_timestep"] += synops
                    if self.dt is not None:
                        synops_per_sec = layer_data["synops_per_timestep"] / self.dt
                        layer_data["synops_per_second"] = synops_per_sec
                        module_data["synops_per_second"][lyr_idx] = synops_per_sec
                        module_data["total_synops_per_second"] += synops_per_sec

                # For any module with weight: Reset `scale_factors` even if it doesn't count synops
                scale_factors = []


def register_synops_hooks(module: nn.Sequential, dt: Optional[float] = None):
    """Convenience function to register all the necessary hooks to collect synops statistics in a
    sequential model.

    This can be used instead of calling the torch function
    `register_forward_hook` on all layers.

    Parameters:
        module: Sequential model for which the hooks should be registered.
        dt: If not None, should be a float indicating the simulation
            time step in seconds. Will also calculate synaptic operations per second.
    """
    for lyr in module:
        if isinstance(lyr, nn.Conv2d):
            lyr.register_forward_hook(conv_layer_synops_hook)
        elif isinstance(lyr, nn.Linear):
            lyr.register_forward_hook(linear_layer_synops_hook)
    model_hook = ModelSynopsHook(dt)
    module.register_forward_hook(model_hook)<|MERGE_RESOLUTION|>--- conflicted
+++ resolved
@@ -343,15 +343,9 @@
                 # We need to correct for that by accumulating the scaling factors and multiplying
                 # them to the counted Synops in the next conv or linear layer
                 if lyr.kernel_size != lyr.stride:
-<<<<<<< HEAD
                     warn(
-                        f"In order for the Synops counter to work accurately the pooling "
+                        "In order for the Synops counter to work accurately the pooling "
                         f"layers kernel size should match their strides. At the moment at layer {lyr_idx}, "
-=======
-                    warnings.warn(
-                        "In order for the Synops counter to work accurately the pooling "
-                        f"layers kernel size should match their strides. At the moment at layer {name}, "
->>>>>>> f9cb8489
                         f"the kernel_size = {lyr.kernel_size}, the stride = {lyr.stride}."
                     )
                 ks = lyr.kernel_size
