--- conflicted
+++ resolved
@@ -1,8 +1,4 @@
-<<<<<<< HEAD
 from typing import Iterable, List, Sequence, Tuple, TypeVar, Union
-=======
-from typing import List, Tuple
->>>>>>> 0f83329d
 
 import numpy as np
 import torch
@@ -210,7 +206,6 @@
             # reset_states(mod)
 
 
-<<<<<<< HEAD
 def get_batch_size(model: nn.Module) -> int:
     """Get batch size from any model with sinabs squeeze layers
 
@@ -341,7 +336,7 @@
         return items[0]
     else:
         return pair
-=======
+
 def validate_memory_mapping_speck(
     input_feature_size: int,
     output_feature_size: int,
@@ -398,5 +393,4 @@
             f"Kernel memory is {kernel:g}Ki and neuron memory is {neuron:g}Ki."
         )
 
-    return msg
->>>>>>> 0f83329d
+    return msg