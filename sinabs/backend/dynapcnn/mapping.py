from collections import deque
from copy import deepcopy
from dataclasses import dataclass
from typing import Dict, List, Optional, Tuple, Union

import sinabs

from .dvs_layer import DVSLayer
from .dynapcnn_layer import DynapcnnLayer
from .exceptions import InvalidModel


@dataclass
class LayerConstraints:
    kernel_memory: int
    neuron_memory: int
    bias_memory: int

    def fits(self, layer: DynapcnnLayer) -> bool:
        layer_summary = layer.memory_summary()
        return (
            (0 <= layer_summary["kernel"] <= self.kernel_memory)
            and (0 <= layer_summary["neuron"] <= self.neuron_memory)
            and (0 <= layer_summary["bias"] <= self.bias_memory)
        )


def find_chip_layers(
    layer: DynapcnnLayer, constraints: List[LayerConstraints]
) -> List[int]:
    """Find all layers where a given layer configuration fits.

    Parameters
    ----------
    layer:
        DynapcnnLayer

    constraints:
        A list of all the layer's constraints

    Returns
    -------
        A list of indices of layers where the given layer fits.
    """
    idx = [i for (i, constraint) in enumerate(constraints) if constraint.fits(layer)]
    return idx


def get_valid_mapping(
    layers: Dict[int, DynapcnnLayer], constraints: List[LayerConstraints]
) -> Dict[int, int]:
    """Given a model, find a valid layer ordering for its placement within the constraints
    provided.

    Parameters
    ----------
    - model: an instance of a DynapcnnNetwork or a DynapcnnNetworkGraph.
    - constraints: a list of all the layer's constraints.

    Returns
    - Dict mapping from layer index (key) to assigned core ID (value)
    -------
    """
    # Store layer indices and lists of possible target chips in separate lists
    layer_indices = []
    layer_mapping = []
    for layer_index, this_layer in layers.items():
        # Skip DVSLayers
        if isinstance(this_layer, DynapcnnLayer):
            chip_layers = find_chip_layers(this_layer, constraints)
            layer_mapping.append(chip_layers)
            layer_indices.append(layer_index)
        # Make sure only DynapcnnLayers and DVSLayers are passed
        elif not isinstance(this_layer, DVSLayer):
            raise ValueError(f"Found unexpected layer type: `{type(this_layer)}")

    graph = make_flow_graph(layer_mapping, len(constraints))

    # use Edmonds' Algorithm to find suitable cores for each DynapcnnLayer.
    new_graph = edmonds(graph, 0, len(graph) - 1)
    netmap = recover_mapping(new_graph, len(layer_mapping))

    # Convert `netmap` to dict mapping from layer index to core ID
    return {layer_idx: core_id for layer_idx, core_id in zip(layer_indices, netmap)}


@dataclass
class FlowGraphEdge:
    s: int
    t: int
    cap: int
    flow: int = 0
    rev: Optional["FlowGraphEdge"] = None

    def __repr__(self):
        return f"FlowGraphEdge from {self.s} to {self.t} with capacity {self.cap} and flow {self.flow}"


def edmonds(
    graph: List[List[FlowGraphEdge]], source: int, sink: int, verbose: bool = False
) -> List[List[FlowGraphEdge]]:
    """Use Edmonds' Algorithm to compute flow of flow graph

    Makes a copy of the graph. The original graph is not changed in place.

    Parameters
    ----------
    - graph List[List[FlowGraphEdge]]): Flow graph representation. Each list entry
        corresponds to a node and consists of a list holding the outgoing edges
        from this node.
    - source (int): Index of source node within graph
    - sind (int): Index of sink node within graph
    - verbose (bool): Print detailed flow information if `True`

    Returns
    -------
        List[List[FlowGraphEdge]]: New flow graph with calculated flow
    """
    graph = deepcopy(graph)
    flow = 0
    while True:
        q = deque()
        q.append(source)
        pred = [None for _ in range(len(graph))]
        while len(q) != 0:
            cur = q.popleft()
            for edge in graph[cur]:
                if pred[edge.t] is None and edge.t != source and edge.cap > edge.flow:
                    pred[edge.t] = edge
                    q.append(edge.t)
        if pred[sink] is not None:
            delta_flow = float("inf")
            edge = pred[sink]
            while edge is not None:
                prev_flow = delta_flow
                delta_flow = min(delta_flow, edge.cap - edge.flow)
                if (delta_flow < prev_flow) and verbose:
                    print(f"found new min flow {delta_flow} on edge {edge}")
                edge = pred[edge.s]
            edge = pred[sink]
            while edge is not None:
                edge.flow += delta_flow
                edge.rev.flow -= delta_flow
                edge = pred[edge.s]
            flow += delta_flow
        if pred[sink] is None:
            break
    return graph


def make_flow_graph(
    layer_mapping: List[List[int]], num_layers: int = 9
) -> List[List[FlowGraphEdge]]:
    """Make a flow graph given all possible chip cores for each software layer.

    Note that the flows are not computed yet. The flow for the graph generated here
    needs to be populated by calling the method `edmonds`

    Parameters
    ----------
    - layer_mapping: List of a list of matching chip core indices for each software layer.
        Eg. [[1,3], [4, 6, 1]] for a two layer model
    - num_layers (int): Number of layers on the chip

    Returns
    -------
        List[List[FlowGraphEdge]]: Flow graph representation. Each list entry corresponds
            to a node and consists of a list holding the outgoing edges from this node.
    """
    graph = []
    # add all our nodes
    # one source node
    graph.append([])
    # one node for every layer that will be mapped
    for __ in range(len(layer_mapping)):
        graph.append([])
    # one node for every chip layer
    for __ in range(num_layers):
        graph.append([])
    # one sink node
    graph.append([])
    # add all node edges
    target_offset = len(layer_mapping) + 1
    # first from source to all layers
    for i in range(len(layer_mapping)):
        source_to_layer = FlowGraphEdge(s=0, t=i + 1, cap=1, flow=0)
        layer_to_source = FlowGraphEdge(s=i + 1, t=0, cap=0, flow=0)
        # fill in reverse pointers
        source_to_layer.rev = layer_to_source
        layer_to_source.rev = source_to_layer
        # append new edges
        graph[0].append(source_to_layer)
        graph[i + 1].append(layer_to_source)
    # then from layers to chip layers
    for i, layer_targets in enumerate(layer_mapping):
        for target in layer_targets:
            layer_to_chip = FlowGraphEdge(
                s=i + 1, t=target + target_offset, cap=1, flow=0
            )
            chip_to_layer = FlowGraphEdge(
                s=target + target_offset, t=i + 1, cap=0, flow=0
            )
            layer_to_chip.rev = chip_to_layer
            chip_to_layer.rev = layer_to_chip
            graph[i + 1].append(layer_to_chip)
            graph[target + target_offset].append(chip_to_layer)
    # then from chip layers to sink
    sink = len(graph) - 1
    for chip_node in range(target_offset, sink):
        graph[chip_node].append(FlowGraphEdge(s=chip_node, t=sink, cap=1, flow=0))
        graph[sink].append(FlowGraphEdge(s=sink, t=chip_node, cap=0, flow=0))
        graph[chip_node][-1].rev = graph[sink][-1]
        graph[sink][-1].rev = graph[sink][-1]
    return graph


def recover_mapping(graph: List[List[FlowGraphEdge]], num_layers: int) -> List[int]:
    """Based on the flow graph retrieve a layer-to-core mapping

    Parameters
    ----------
    - graph List[List[FlowGraphEdge]]): Flow graph representation with flow calculated.
        Each list entry corresponds to a node and consists of a list holding the
        outgoing edges from this node.
    - num_layers (int): Number of software layers

    Returns
    -------
    List[int]: Assigned core IDs for each layer in order.
    """
    mapping = []
    for i in range(1, num_layers + 1):  # `+1` to skip source node
        for edge in graph[i]:
            if edge.flow == 1:
<<<<<<< HEAD
                mapping.append(edge.t - num_layers - 1)
    if len(mapping) != num_layers:
        raise ValueError(
            "One or more of the DynapcnnLayers could not be mapped to any core."
        )
    return mapping


#
#
### Chip specific constraints
# _WEIGHTS_MEMORY_SIZE = [
#    16 * 1024,  # 0
#    16 * 1024,  # 1
#    16 * 1024,  # 2
#    32 * 1024,  # 3
#    32 * 1024,  # 4
#    64 * 1024,  # 5
#    64 * 1024,  # 6
#    16 * 1024,  # 7
#    16 * 1024,
# ]  # _WEIGHTS_MEMORY_SIZE
#
# _NEURONS_MEMORY_SIZE = [
#    64 * 1024,  # 0
#    64 * 1024,  # 1
#    64 * 1024,  # 2
#    32 * 1024,  # 3
#    32 * 1024,  # 4
#    16 * 1024,  # 5
#    16 * 1024,  # 6
#    16 * 1024,  # 7
#    16 * 1024,
# ]  # 8
# _BIAS_MEMORY_SIZE = [1024] * 9
#
# dynapcnndevkit_constraints = [
#    LayerConstraints(km, nm, bm) for (km, nm, bm) in zip(_WEIGHTS_MEMORY_SIZE, _NEURONS_MEMORY_SIZE, _BIAS_MEMORY_SIZE)
# ]
#
# speck2_constraints = dynapcnndevkit_constraints
#
=======
                mapping.append((i, edge.t - len(layer_mapping) - 1))
    if len(mapping) != len(layer_mapping):
        raise ValueError(
            "No valid mapping found. "
            "For Speck family you can use `utils.validate_memory_mapping_speck()` to get more information."
        )
    return mapping
>>>>>>> 0f83329d
<|MERGE_RESOLUTION|>--- conflicted
+++ resolved
@@ -232,55 +232,11 @@
     for i in range(1, num_layers + 1):  # `+1` to skip source node
         for edge in graph[i]:
             if edge.flow == 1:
-<<<<<<< HEAD
                 mapping.append(edge.t - num_layers - 1)
     if len(mapping) != num_layers:
-        raise ValueError(
-            "One or more of the DynapcnnLayers could not be mapped to any core."
-        )
-    return mapping
-
-
-#
-#
-### Chip specific constraints
-# _WEIGHTS_MEMORY_SIZE = [
-#    16 * 1024,  # 0
-#    16 * 1024,  # 1
-#    16 * 1024,  # 2
-#    32 * 1024,  # 3
-#    32 * 1024,  # 4
-#    64 * 1024,  # 5
-#    64 * 1024,  # 6
-#    16 * 1024,  # 7
-#    16 * 1024,
-# ]  # _WEIGHTS_MEMORY_SIZE
-#
-# _NEURONS_MEMORY_SIZE = [
-#    64 * 1024,  # 0
-#    64 * 1024,  # 1
-#    64 * 1024,  # 2
-#    32 * 1024,  # 3
-#    32 * 1024,  # 4
-#    16 * 1024,  # 5
-#    16 * 1024,  # 6
-#    16 * 1024,  # 7
-#    16 * 1024,
-# ]  # 8
-# _BIAS_MEMORY_SIZE = [1024] * 9
-#
-# dynapcnndevkit_constraints = [
-#    LayerConstraints(km, nm, bm) for (km, nm, bm) in zip(_WEIGHTS_MEMORY_SIZE, _NEURONS_MEMORY_SIZE, _BIAS_MEMORY_SIZE)
-# ]
-#
-# speck2_constraints = dynapcnndevkit_constraints
-#
-=======
-                mapping.append((i, edge.t - len(layer_mapping) - 1))
-    if len(mapping) != len(layer_mapping):
+        # TODO - check if this error message make sense with nonseq implementation
         raise ValueError(
             "No valid mapping found. "
             "For Speck family you can use `utils.validate_memory_mapping_speck()` to get more information."
         )
-    return mapping
->>>>>>> 0f83329d
+    return mapping