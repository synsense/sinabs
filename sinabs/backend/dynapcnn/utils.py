import sinabs
import torch.nn as nn
from typing import List, Optional, Tuple, Union
from copy import deepcopy

from .crop2d import Crop2d
from .dynapcnnlayer import DynapcnnLayer
from .dvslayer import DVSLayer, expand_to_pair
import sinabs.layers as sl
from .exceptions import *
from .flipdims import FlipDims


def infer_input_shape(
    layers: List[nn.Module], input_shape: Optional[Tuple[int, int, int]] = None
) -> Tuple[int, int, int]:
    """
    Checks if the first layer is InputLayer or input_shape is specified.
    If either of them are specified, then it checks if the information is consistent and returns the input shape.

    Parameters
    ----------
    layers:
        List of modules
    input_shape :
        (channels, height, width)

    Returns
    -------
    Output shape:
        (channels, height, width)
    """
    input_shape_from_layer = None
    if isinstance(layers[0], (sl.InputLayer, DVSLayer)):
        input_shape_from_layer = layers[0].input_shape
    if (input_shape is not None) and (input_shape_from_layer is not None):
        if input_shape == input_shape_from_layer:
            return input_shape
        else:
            raise InputConfigurationError(
                f"Input shape from the layer {input_shape_from_layer} does not match the specified input_shape {input_shape}"
            )
    elif input_shape_from_layer is not None:
        return input_shape_from_layer
    elif input_shape is not None:
        return input_shape
    else:
        raise InputConfigurationError("No input shape could be inferred")


<<<<<<< HEAD
def construct_dvs_layer(
    layers: List[nn.Module], input_shape: Tuple[int, int], idx_start=0
) -> (Optional[DVSLayer], int, float):
=======
def convert_cropping2dlayer_to_crop2d(layer: sl.Cropping2dLayer, input_shape: Tuple[int, int]) -> Crop2d:
    """
    Convert a sinabs layer of type Cropping2dLayer to Crop2d layer

    Parameters
    ----------
    layer:
        Cropping2dLayer
    input_shape:
        (height, width) input dimensions

    Returns
    -------
    Equivalent Crop2d layer
    """
    h, w = input_shape
    top = layer.top_crop
    left = layer.left_crop
    bottom = h - layer.bottom_crop
    right = w - layer.right_crop
    print(h, w, left, right, top, bottom, layer.right_crop, layer.bottom_crop)
    return Crop2d(((top, bottom), (left, right)))


def construct_dvs_layer(layers: List[nn.Module], input_shape: Tuple[int, int], idx_start=0) -> (
        Optional[DVSLayer], int, float):
>>>>>>> d1bbd29c
    """
    Generate a DVSLayer given a list of layers
    NOTE: The number of channels is implicitly assumed to be 2 because of DVS

    Parameters
    ----------
    layers:
        List of layers
    input_shape:
        Shape of input (height, width)
    idx_start:
        Starting index to scan the list. Default 0

    Returns
    -------
    dvs_layer:
        None or DVSLayer
    idx_next: int or None
        Index of first layer after this layer is constructed
    rescale_factor: float
        Rescaling factor needed when turning AvgPool to SumPool. May
        differ from the pooling kernel in certain cases.
    """
    # Start with defaults
    layer_idx_next = idx_start
    crop_lyr = None
    flip_lyr = None

    # Return existing DVS layer as is
    if len(layers) and isinstance(layers[0], DVSLayer):
        return deepcopy(layers[0]), 1, 1

    if len(layers) and isinstance(layers[0], sl.InputLayer):
        # Ignore this layer and move on
        layer_idx_next += 1
    # Construct pooling layer
    pool_lyr, layer_idx_next, rescale_factor = construct_next_pooling_layer(
        layers, layer_idx_next
    )

    # Find next layer (check twice for two layers)
    for i in range(2):
        # Go to the next layer
        if layer_idx_next < len(layers):
            layer = layers[layer_idx_next]
        else:
            break
        # Check layer type
        if isinstance(layer, sl.Cropping2dLayer):
            # The shape after pooling is
            pool = expand_to_pair(pool_lyr.kernel_size)
            h = input_shape[0]//pool[0]
            w = input_shape[1]//pool[1]
            print(f"Input shape to the cropping layer is {h}, {w}")
            crop_lyr = convert_cropping2dlayer_to_crop2d(layer, (h, w))
            print(crop_lyr)
        elif isinstance(layer, Crop2d):
            crop_lyr = layer
        elif isinstance(layer, FlipDims):
            flip_lyr = layer
        else:
            break

        layer_idx_next += 1

    # If any parameters have been found
    if layer_idx_next > 0:
<<<<<<< HEAD
        dvs_layer = DVSLayer.from_layers(
            pool_layer=pool_lyr,
            crop_layer=crop_lyr,
            flip_layer=flip_lyr,
            input_shape=input_shape,
        )
=======
        print(crop_lyr)
        dvs_layer = DVSLayer.from_layers(pool_layer=pool_lyr, crop_layer=crop_lyr, flip_layer=flip_lyr,
                                         input_shape=input_shape)
>>>>>>> d1bbd29c
        return dvs_layer, layer_idx_next, rescale_factor
    else:
        # No parameters/layers pertaining to DVS preprocessing found
        return None, 0, 1


def merge_conv_bn(conv, bn):
    """
    Merge a convolutional layer with subsequent batch normalization

    Parameters
    ----------
        conv: torch.nn.Conv2d
            Convolutional layer
        bn: torch.nn.Batchnorm2d
            Batch normalization

    Returns
    -------
        torch.nn.Conv2d: Convolutional layer including batch normalization
    """
    mu = bn.running_mean
    sigmasq = bn.running_var

    if bn.affine:
        gamma, beta = bn.weight, bn.bias
    else:
        gamma, beta = 1.0, 0.0

    factor = gamma / sigmasq.sqrt()

    c_weight = conv.weight.data.clone().detach()
    c_bias = 0.0 if conv.bias is None else conv.bias.data.clone().detach()

    conv = deepcopy(conv)  # TODO: this will cause copying twice

    conv.weight.data = c_weight * factor[:, None, None, None]
    conv.bias.data = beta + (c_bias - mu) * factor

    return conv


def construct_next_pooling_layer(
    layers: List[nn.Module], idx_start: int
) -> (Optional[sl.SumPool2d], int, float):
    """
    Consolidate the first `AvgPool2d` objects in `layers` until the first object of different type.

    Parameters
    ----------
        layers: Sequence of layer objects
            Contains `AvgPool2d` and other objects.
        idx_start: int
            Layer index to start construction from
    Returns
    -------
        lyr_pool: int or tuple of ints
            Consolidated pooling size.
        idx_next: int
            Index of first object in `layers` that is not a `AvgPool2d`,
        rescale_factor: float
            Rescaling factor needed when turning AvgPool to SumPool. May
            differ from the pooling kernel in certain cases.
    """

    rescale_factor = 1
    cumulative_pooling = expand_to_pair(1)

    idx_next = idx_start
    # Figure out pooling dims
    while idx_next < len(layers):
        lyr = layers[idx_next]
        if isinstance(lyr, nn.AvgPool2d):
            if lyr.padding != 0:
                raise ValueError("Padding is not supported for the pooling layers")
        elif isinstance(lyr, sl.SumPool2d):
            ...
        else:
            # Reached a non pooling layer
            break
        # Increment if it is a pooling layer
        idx_next += 1

        pooling = expand_to_pair(lyr.kernel_size)
        if lyr.stride is not None:
            stride = expand_to_pair(lyr.stride)
            if pooling != stride:
                raise ValueError(
                    f"Stride length {lyr.stride} should be the same as pooling kernel size {lyr.kernel_size}"
                )
        # Compute cumulative pooling
        cumulative_pooling = (
            cumulative_pooling[0] * pooling[0],
            cumulative_pooling[1] * pooling[1],
        )
        # Update rescaling factor
        if isinstance(lyr, nn.AvgPool2d):
            rescale_factor *= pooling[0] * pooling[1]

    # If there are no layers
    if cumulative_pooling == (1, 1):
        return None, idx_next, 1
    else:
        lyr_pool = sl.SumPool2d(cumulative_pooling)
        return lyr_pool, idx_next, rescale_factor


def construct_next_dynapcnn_layer(
    layers: List[nn.Module],
    idx_start: int,
    in_shape: (int, int, int),
    discretize: bool,
    rescale_factor: float = 1,
) -> (DynapcnnLayer, int, float):
    """
    Generate a DynapcnnLayer from a Conv2d layer and its subsequent spiking and
    pooling layers.

    Parameters
    ----------

        layers: sequence of layer objects
            First object must be Conv2d, next must be a SpikingLayer. All pooling
            layers that follow immediately are consolidated. Layers after this
            will be ignored.
        idx_start:
            Layer index to start construction from
        in_shape: tuple of integers
            Shape of the input to the first layer in `layers`. Convention:
            (input features, height, width)
        discretize: bool
            Discretize weights and thresholds if True
        rescale_factor: float
            Weights of Conv2d layer are scaled down by this factor. Can be
            used to account for preceding average pooling that gets converted
            to sum pooling.

    Returns
    -------
        dynapcnn_layer: DynapcnnLayer
            DynapcnnLayer
        layer_idx_next: int
            Index of the next layer after this layer is constructed
        rescale_factor: float
            rescaling factor to account for average pooling

    """
    layer_idx_next = idx_start  # Keep track of layer indices

    # Check that the first layer is Conv2d, or Linear
    if not isinstance(layers[layer_idx_next], (nn.Conv2d, nn.Linear)):
        raise UnexpectedLayer(nn.Conv2d, layers[layer_idx_next])

    # Identify and consolidate conv layer
    lyr_conv = layers[layer_idx_next]
    layer_idx_next += 1
    if layer_idx_next >= len(layers):
        raise MissingLayer(layer_idx_next)
    # Check and consolidate batch norm
    if isinstance(layers[layer_idx_next], nn.BatchNorm2d):
        lyr_conv = merge_conv_bn(lyr_conv, layers[layer_idx_next])
        layer_idx_next += 1

    # Check next layer exists
    try:
        lyr_spk = layers[layer_idx_next]
        layer_idx_next += 1
    except IndexError:
        raise MissingLayer(layer_idx_next)

    # Check that the next layer is spiking
    # TODO: Check that the next layer is an IAF layer
    if not isinstance(lyr_spk, sl.SpikingLayer):
        raise TypeError(
            f"Convolution must be followed by spiking layer, found {type(lyr_spk)}"
        )

    # Check for next pooling layer
    lyr_pool, i_next, rescale_factor_after_pooling = construct_next_pooling_layer(
        layers, layer_idx_next
    )
    # Increment layer index to after the pooling layers
    layer_idx_next = i_next

    # Compose DynapcnnLayer
    dynapcnn_layer = DynapcnnLayer(
        conv=lyr_conv,
        spk=lyr_spk,
        pool=lyr_pool,
        in_shape=in_shape,
        discretize=discretize,
        rescale_weights=rescale_factor,
    )

    return dynapcnn_layer, layer_idx_next, rescale_factor_after_pooling


def build_from_list(
    layers: List[nn.Module], in_shape, discretize=True
) -> nn.Sequential:
    """
    Build a sequential model of DVSLayer and DynapcnnLayer(s) given a list of layers comprising a spiking CNN.

    Parameters
    ----------

        layers: sequence of layer objects
        in_shape: tuple of integers
            Shape of the input to the first layer in `layers`. Convention:
            (channels, height, width)
        discretize: bool
            Discretize weights and thresholds if True

    Returns
    -------
        nn.Sequential
    """
    compatible_layers = []
    lyr_indx_next = 0
    # Find and populate dvs layer (NOTE: We are ignoring the channel information here and could lead to problems)
    dvs_layer, lyr_indx_next, rescale_factor = construct_dvs_layer(
        layers, input_shape=in_shape[1:], idx_start=lyr_indx_next
    )
    if dvs_layer is not None:
        compatible_layers.append(dvs_layer)
        in_shape = dvs_layer.get_output_shape()
    # Find and populate dynapcnn layers
    while lyr_indx_next < len(layers):
        if isinstance(layers[lyr_indx_next], (nn.Dropout, nn.Dropout2d, nn.Flatten)):
            # - Ignore dropout and flatten layers
            lyr_indx_next += 1
            continue
        dynapcnn_layer, lyr_indx_next, rescale_factor = construct_next_dynapcnn_layer(
            layers,
            lyr_indx_next,
            in_shape=in_shape,
            discretize=discretize,
            rescale_factor=rescale_factor,
        )
        in_shape = dynapcnn_layer.get_output_shape()
        compatible_layers.append(dynapcnn_layer)

    return nn.Sequential(*compatible_layers)


def convert_model_to_layer_list(
    model: Union[nn.Sequential, sinabs.Network]
) -> List[nn.Module]:
    """
    Convert a model to a list of layers.

    Parameters
    ----------
    model: nn.Sequential or sinabs.Network

    Returns
    -------
    List[nn.Module]
    """
    if isinstance(model, sinabs.Network):
        submodules = list(model.spiking_model.children())
        if len(submodules) != 1:
            raise ValueError("Found multiple submodules instead of sequential")
        layers = [*submodules[0]]
    elif isinstance(model, nn.Sequential):
        layers = [*model]
    else:
        raise TypeError("Expected torch.nn.Sequential or sinabs.Network")
    return layers<|MERGE_RESOLUTION|>--- conflicted
+++ resolved
@@ -48,12 +48,9 @@
         raise InputConfigurationError("No input shape could be inferred")
 
 
-<<<<<<< HEAD
-def construct_dvs_layer(
-    layers: List[nn.Module], input_shape: Tuple[int, int], idx_start=0
-) -> (Optional[DVSLayer], int, float):
-=======
-def convert_cropping2dlayer_to_crop2d(layer: sl.Cropping2dLayer, input_shape: Tuple[int, int]) -> Crop2d:
+def convert_cropping2dlayer_to_crop2d(
+    layer: sl.Cropping2dLayer, input_shape: Tuple[int, int]
+) -> Crop2d:
     """
     Convert a sinabs layer of type Cropping2dLayer to Crop2d layer
 
@@ -77,9 +74,9 @@
     return Crop2d(((top, bottom), (left, right)))
 
 
-def construct_dvs_layer(layers: List[nn.Module], input_shape: Tuple[int, int], idx_start=0) -> (
-        Optional[DVSLayer], int, float):
->>>>>>> d1bbd29c
+def construct_dvs_layer(
+    layers: List[nn.Module], input_shape: Tuple[int, int], idx_start=0
+) -> (Optional[DVSLayer], int, float):
     """
     Generate a DVSLayer given a list of layers
     NOTE: The number of channels is implicitly assumed to be 2 because of DVS
@@ -131,8 +128,8 @@
         if isinstance(layer, sl.Cropping2dLayer):
             # The shape after pooling is
             pool = expand_to_pair(pool_lyr.kernel_size)
-            h = input_shape[0]//pool[0]
-            w = input_shape[1]//pool[1]
+            h = input_shape[0] // pool[0]
+            w = input_shape[1] // pool[1]
             print(f"Input shape to the cropping layer is {h}, {w}")
             crop_lyr = convert_cropping2dlayer_to_crop2d(layer, (h, w))
             print(crop_lyr)
@@ -147,18 +144,13 @@
 
     # If any parameters have been found
     if layer_idx_next > 0:
-<<<<<<< HEAD
+        print(crop_lyr)
         dvs_layer = DVSLayer.from_layers(
             pool_layer=pool_lyr,
             crop_layer=crop_lyr,
             flip_layer=flip_lyr,
             input_shape=input_shape,
         )
-=======
-        print(crop_lyr)
-        dvs_layer = DVSLayer.from_layers(pool_layer=pool_lyr, crop_layer=crop_lyr, flip_layer=flip_lyr,
-                                         input_shape=input_shape)
->>>>>>> d1bbd29c
         return dvs_layer, layer_idx_next, rescale_factor
     else:
         # No parameters/layers pertaining to DVS preprocessing found
