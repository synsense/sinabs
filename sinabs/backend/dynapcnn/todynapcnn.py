--- conflicted
+++ resolved
@@ -735,10 +735,6 @@
         is_valid, message = samna.speck2.validate_configuration(config)
     else:
         raise Exception(f"Unknown device type {device}")
-<<<<<<< HEAD
     if not is_valid:
         warnings.warn(message)
-    return is_valid
-=======
-    return is_valid
->>>>>>> 9b212843
+    return is_valid