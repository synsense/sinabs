--- conflicted
+++ resolved
@@ -6,7 +6,6 @@
 import samna
 import torch
 import torch.nn as nn
-from samna.dynapcnn.configuration import DynapcnnConfiguration
 from torch import Tensor
 
 import sinabs
@@ -415,10 +414,6 @@
         else:
             raise Exception("Unknown device description.")
 
-<<<<<<< HEAD
-    def is_compatible_with(self, device_type: str) -> bool:
-        """Check if the current model is compatible with a given device.
-=======
     def _make_config(
         self,
         chip_layers_ordering: Union[Sequence[int], str] = "auto",
@@ -455,10 +450,130 @@
         config_modifier:
             A user configuration modifier method.
             This function can be used to make any custom changes you want to make to the configuration object.
->>>>>>> 0f83329d
+
+        Returns
+        -------
+        Configuration object
+            Object defining the configuration for the device
+        Bool
+            True if the configuration is valid for the given device.
+
+        Raises
+        ------
+            ImportError
+                If samna is not available.
+        """
+        config_builder = ChipFactory(device).get_config_builder()
+
+        has_dvs_layer = isinstance(self.sequence[0], DVSLayer)
+
+        # Figure out layer ordering
+        if chip_layers_ordering == "auto":
+            chip_layers_ordering = config_builder.get_valid_mapping(self)
+        else:
+            # Truncate chip_layers_ordering just in case a longer list is passed
+            if has_dvs_layer:
+                chip_layers_ordering = chip_layers_ordering[: len(self.sequence) - 1]
+            chip_layers_ordering = chip_layers_ordering[: len(self.sequence)]
+
+        # Save the chip layers
+        self.chip_layers_ordering = chip_layers_ordering
+        # Update config
+        config = config_builder.build_config(self, chip_layers_ordering)
+        if self.input_shape and self.input_shape[0] == 1:
+            config.dvs_layer.merge = True
+        # Check if any monitoring is enabled and if not, enable monitoring for the last layer
+        if monitor_layers is None:
+            monitor_layers = [-1]
+        elif monitor_layers == "all":
+            num_cnn_layers = len(self.sequence) - int(has_dvs_layer)
+            monitor_layers = list(range(num_cnn_layers))
+
+        # Enable monitors on the specified layers
+        # Find layers corresponding to the chip
+        monitor_chip_layers = [
+            self.find_chip_layer(lyr) for lyr in monitor_layers if lyr != "dvs"
+        ]
+        if "dvs" in monitor_layers:
+            monitor_chip_layers.append("dvs")
+        config_builder.monitor_layers(config, monitor_chip_layers)
+
+        # Fix default factory setting to not return input events (UGLY!! Ideally this should happen in samna)
+        # config.factory_settings.monitor_input_enable = False
+
+        # Apply user config modifier
+        if config_modifier is not None:
+            config = config_modifier(config)
+
+        # Validate config
+        return config, config_builder.validate_configuration(config)
+
+    def make_config(
+        self,
+        chip_layers_ordering: Union[Sequence[int], str] = "auto",
+        device="speck2fdevkit:0",
+        monitor_layers: Optional[Union[List, str]] = None,
+        config_modifier=None,
+    ):
+        """Prepare and output the `samna` DYNAPCNN configuration for this network.
+
+        Parameters
+        ----------
+
+        chip_layers_ordering: sequence of integers or `auto`
+            The order in which the dynapcnn layers will be used. If `auto`,
+            an automated procedure will be used to find a valid ordering.
+            A list of layers on the device where you want each of the model's DynapcnnLayers to be placed.
+            Note: This list should be the same length as the number of dynapcnn layers in your model.
+
+        device: String
+            speck2edevkit or speck2fdevkit
+
+        monitor_layers: None/List/Str
+            A list of all layers in the module that you want to monitor. Indexing starts with the first non-dvs layer.
+            If you want to monitor the dvs layer for eg.
+            ::
+
+                monitor_layers = ["dvs"]  # If you want to monitor the output of the pre-processing layer
+                monitor_layers = ["dvs", 8] # If you want to monitor preprocessing and layer 8
+                monitor_layers = "all" # If you want to monitor all the layers
+
+            If this value is left as None, by default the last layer of the model is monitored.
+
+        config_modifier:
+            A user configuration modifier method.
+            This function can be used to make any custom changes you want to make to the configuration object.
+
+        Returns
+        -------
+        Configuration object
+            Object defining the configuration for the device
+
+        Raises
+        ------
+            ImportError
+                If samna is not available.
+            ValueError
+                If the generated configuration is not valid for the specified device.
+        """
+        config, is_compatible = self._make_config(
+            chip_layers_ordering=chip_layers_ordering,
+            device=device,
+            monitor_layers=monitor_layers,
+            config_modifier=config_modifier,
+        )
+        # Validate config
+        if is_compatible:
+            print("Network is valid")
+            return config
+        else:
+            raise ValueError(f"Generated config is not valid for {device}")
+
+    def is_compatible_with(self, device_type: str) -> bool:
+        """Check if the current model is compatible with a given device.
 
         Args:
-            device_type (str): Device type ie speck2b, speck2fmodule
+            device_type (str): Device type, for example: speck2fmodule
 
         Returns:
             bool: True if compatible
@@ -466,10 +581,8 @@
         try:
             _, is_compatible = self._make_config(device=device_type)
         except ValueError as e:
-            # Catch "No valid mapping found" error
-            if e.args[0] == (
-                "One or more of the DynapcnnLayers could not be mapped to any core."
-            ):
+            # Catch "No valid mapping found" error, it is the first sentence in the string
+            if e.args[0].find("No valid mapping found.") == 0:
                 return False
             else:
                 raise e
@@ -477,43 +590,24 @@
 
     def make_config(
         self,
-<<<<<<< HEAD
         layer2core_map: Union[Dict[int, int], str] = "auto",
-        device: str = "dynapcnndevkit:0",
-=======
-        chip_layers_ordering: Union[Sequence[int], str] = "auto",
-        device="speck2fdevkit:0",
->>>>>>> 0f83329d
+        device: str = "speck2fdevkit:0",
         monitor_layers: Optional[Union[List, str]] = None,
         config_modifier: Optional[Callable] = None,
         chip_layers_ordering: Optional[Union[Sequence[int], str]] = None,
-    ) -> DynapcnnConfiguration:
+    ):
         """Prepare and output the `samna` DYNAPCNN configuration for this network.
 
         Parameters
         ----------
-<<<<<<< HEAD
         - layer2core_map (dict or "auto"): Defines how cores on chip are
             assigned to DynapcnnLayers. If `auto`, an automated procedure
             will be used to find a valid ordering. Otherwise a dict needs
             to be passed, with DynapcnnLayer indices as keys and assigned
             core IDs as values. DynapcnnLayer indices have to match those of
             `self.dynapcnn_layers`.
-        - device: (string): dynapcnndevkit, speck2b or speck2devkit
+        - device: (string): speck2devkit
         - monitor_layers: None/List/Str
-=======
-
-        chip_layers_ordering: sequence of integers or `auto`
-            The order in which the dynapcnn layers will be used. If `auto`,
-            an automated procedure will be used to find a valid ordering.
-            A list of layers on the device where you want each of the model's DynapcnnLayers to be placed.
-            Note: This list should be the same length as the number of dynapcnn layers in your model.
-
-        device: String
-            speck2edevkit or speck2fdevkit
-
-        monitor_layers: None/List/Str
->>>>>>> 0f83329d
             A list of all layers in the module that you want to monitor. Indexing starts with the first non-dvs layer.
             If you want to monitor the dvs layer for eg.
             ::
@@ -570,16 +664,11 @@
     def has_dvs_layer(self) -> bool:
         """Return True if there is a DVSLayer in the network
 
-<<<<<<< HEAD
         Returns
         -------
         bool: True if DVSLayer is found within the network.
         """
         return self.dvs_layer is not None
-=======
-        Args:
-            device_type (str): Device type, for example: speck2fmodule
->>>>>>> 0f83329d
 
     def zero_grad(self, set_to_none: bool = False) -> None:
         """Call `zero_grad` method of each DynapCNN layer
@@ -589,20 +678,8 @@
         - set_to_none (bool): This argument is passed directly to the
             `zero_grad` method of each DynapCNN layer
         """
-<<<<<<< HEAD
         for lyr in self.dynapcnn_layers.values():
             lyr.zero_grad(set_to_none)
-=======
-        try:
-            _, is_compatible = self._make_config(device=device_type)
-        except ValueError as e:
-            # Catch "No valid mapping found" error, it is the first sentence in the string
-            if e.args[0].find("No valid mapping found.") == 0:
-                return False
-            else:
-                raise e
-        return is_compatible
->>>>>>> 0f83329d
 
     def reset_states(self, randomize=False):
         """Reset the states of the network.
@@ -654,7 +731,7 @@
         monitor_layers: Optional[Union[List, str]] = None,
         config_modifier: Optional[Callable] = None,
         chip_layers_ordering: Optional[Union[Sequence[int], str]] = None,
-    ) -> Tuple[DynapcnnConfiguration, bool]:
+    ) -> Tuple["DynapcnnConfiguration", bool]:
         """Prepare and output the `samna` DYNAPCNN configuration for this network.
 
         Parameters
