# author    : Willian Soares Girao
# contact   : wsoaresgirao@gmail.com

from typing import Callable, Dict, Iterable, List, Optional, Set, Tuple, Type

import nirtorch
import torch
import torch.nn as nn

import sinabs
from .dvs_layer import DVSLayer

from .connectivity_specs import (
    LAYER_TYPES_WITH_MULTIPLE_INPUTS,
    LAYER_TYPES_WITH_MULTIPLE_OUTPUTS,
)
from .dynapcnn_layer_utils import construct_dynapcnnlayers_from_mapper
from .dynapcnnnetwork_module import DynapcnnNetworkModule
from .exceptions import InvalidGraphStructure, InvalidModelWithDVSSetup
from .sinabs_edges_handler import collect_dynapcnn_layer_info, get_dvs_node_from_mapper, fix_dvs_module_edges
from .utils import Edge, topological_sorting

try:
    from nirtorch.graph import TorchGraph
except ImportError:
    # In older nirtorch versions TorchGraph is called Graph
    from nirtorch.graph import Graph as TorchGraph


class GraphExtractor:
<<<<<<< HEAD
    def __init__(self, spiking_model: nn.Module, dummy_input: torch.tensor, dvs_input: bool):
=======
    def __init__(
        self,
        spiking_model: nn.Module,
        dummy_input: torch.tensor,
        ignore_node_types: Optional[Iterable[Type]] = None,
    ):
>>>>>>> b2e9214e
        """Class implementing the extraction of the computational graph from `spiking_model`, where
        each node represents a layer in the model and the list of edges represents how the data flow between
        the layers.

        Parameters
        ----------
        - spiking_model (nn.Module): a sinabs-compatible spiking network.
        - dummy_input (torch.tensor): a random input sample to be fed through the model to acquire both
            the computational graph (via `nirtorch`) and the I/O shapes of each node. Its a 4-D shape
            with `(batch, channels, heigh, width)`.

        Attributes
        ----------
        - edges (set of 2-tuples of integers):
            Tuples describing the connections between layers in `spiking_model`.
            Each layer (node) is identified by a unique integer ID.
        - name_2_index_map (dict):
            Keys are original variable names of layers in `spiking_model`.
            Values are unique integer IDs.
        - entry_nodes (set of ints):
            IDs of nodes acting as entry points for the network, i.e. receiving external input.
        - indx_2_module_map (dict):
            Map from layer ID to the corresponding nn.Module instance.
        - nodes_io_shapes (dict):
            Map from node ID to dict containing node's in- and output shapes
<<<<<<< HEAD
        - dvs_input (bool):
            Whether or not the model should start with a `DVSLayer`.
=======
        - ignore_node_types (iterable of types): Node types that should be
            ignored completely from the graph. This can include, for instance,
            `nn.Dropout2d`, which otherwise can result in wrongly inferred
            graph structures by NIRTorch. Types such as `nn.Flatten`, or sinabs
            `Merge` should not be included here, as they are needed to properly
            handle graph structure and metadata. They can be removed after
            instantiation with `remove_nodes_by_class`.
>>>>>>> b2e9214e
        """

        # extract computational graph.
        nir_graph = nirtorch.extract_torch_graph(
            spiking_model, dummy_input, model_name=None
        ).ignore_tensors()
        if ignore_node_types is not None:
            for node_type in ignore_node_types:
                nir_graph = nir_graph.ignore_nodes(node_type)

        # Map node names to indices
        self._name_2_indx_map = self._get_name_2_indx_map(nir_graph)

        # Extract edges list from graph
        self._edges = self._get_edges_from_nir(nir_graph, self._name_2_indx_map)

        # Store the associated `nn.Module` (layer) of each node.
        self._indx_2_module_map = self._get_named_modules(spiking_model)

        # Determine entry points to graph
        self._entry_nodes = self._get_entry_nodes(self._edges)

        # If DVS camera is wanted but `spiking_model` does not start with DVS layer.
        if self._need_dvs_node(spiking_model, dvs_input):
            # input shape for `DVSLayer` instance that will be the module of the node 'dvs'.
            _, _, height, width = dummy_input.shape
            self._add_dvs_node(dvs_input_shape=(height, width))
        
        # Check for the need of fixing NIR edges extraction when DVS is a node in the graph. If DVS
        # is used its node becomes the only entry node in the graph.
        fix_dvs_module_edges(
            edges=self._edges,
            indx_2_module_map=self._indx_2_module_map,
            name_2_indx_map=self._name_2_indx_map,
            entry_nodes=self._entry_nodes,
        )

        # Verify that graph is compatible
        self.verify_graph_integrity()

        # retrieves what the I/O shape for each node's module is.
        self._nodes_io_shapes = self._get_nodes_io_shapes(dummy_input)

    ####################################################### Publich Methods #######################################################

    @property
    def entry_nodes(self) -> Set[int]:
        return {n for n in self._entry_nodes}

    @property
    def edges(self) -> Set[Edge]:
        return {(src, tgt) for src, tgt in self._edges}

    @property
    def name_2_indx_map(self) -> Dict[str, int]:
        return {name: idx for name, idx in self._name_2_indx_map.items()}

    @property
    def nodes_io_shapes(self) -> Dict[int, Tuple[torch.Size]]:
        return {n: size for n, size in self._nodes_io_shapes.items()}

    @property
    def sorted_nodes(self) -> List[int]:
        return [n for n in self._sort_graph_nodes()]

    @property
    def indx_2_module_map(self) -> Dict[int, nn.Module]:
        return {n: module for n, module in self._indx_2_module_map.items()}

    def get_dynapcnn_network_module(
        self, discretize: bool = False, weight_rescaling_fn: Optional[Callable] = None, dvs_input: bool = False
    ) -> DynapcnnNetworkModule:
        """Create DynapcnnNetworkModule based on stored graph representation

        This includes construction of the DynapcnnLayer instances

        Parameters:
        -----------
        - discretize (bool): If `True`, discretize the parameters and thresholds. This is needed for uploading
            weights to dynapcnn. Set to `False` only for testing purposes.
        - weight_rescaling_fn (callable): a method that handles how the re-scaling factor for one or more `SumPool2d` projecting to
            the same convolutional layer are combined/re-scaled before applying them.
        - dvs_input (bool): wether or not dynapcnn receive input from its DVS camera.

        Returns
        -------
        - The DynapcnnNetworkModule based on graph representation of this `GraphExtractor`

        """
        # create a dict holding the data necessary to instantiate a `DynapcnnLayer`.
        self.dcnnl_map = collect_dynapcnn_layer_info(
            indx_2_module_map=self.indx_2_module_map,
            edges=self.edges,
            nodes_io_shapes=self.nodes_io_shapes,
            entry_nodes=self.entry_nodes,
            dvs_input=dvs_input,
        )

        # build `DynapcnnLayer` instances from mapper.
        dynapcnn_layers, destination_map, entry_points = (
            construct_dynapcnnlayers_from_mapper(
                dcnnl_map=self.dcnnl_map,
                discretize=discretize,
                rescale_fn=weight_rescaling_fn,
            )
        )

        # DVSLayer node information (None if DVS camera is not used).
        dvs_node_info = get_dvs_node_from_mapper(dcnnl_map)

        # Instantiate the DynapcnnNetworkModule
<<<<<<< HEAD
        return DynapcnnNetworkModule(
            dynapcnn_layers, destination_map, entry_points, dvs_node_info
        )
=======
        return DynapcnnNetworkModule(dynapcnn_layers, destination_map, entry_points)
>>>>>>> b2e9214e

    def remove_nodes_by_class(self, node_classes: Tuple[Type]):
        """Remove nodes of given classes from graph in place.

        Create a new set of edges, considering layers that `DynapcnnNetwork` will ignore. This
        is done by setting the source (target) node of an edge where the source (target) node
        will be dropped as the node that originally targeted this node to be dropped.

        Will change internal attributes `self._edges`, `self._entry_nodes`,
        `self._name_2_indx_map`, and `self._nodes_io_shapes` to reflect the changes.

        Parameters
        ----------
        - node_classes (tuple of types):
            Layer classes that should be removed from the graph.

        """
        # Compose new graph by creating a dict with all remaining node IDs as keys and set of target node IDs as values
        source2target: Dict[int, Set[int]] = {}
        for node in self.sorted_nodes:
            if isinstance((mod := self.indx_2_module_map[node]), node_classes):
                # If an entry node is removed, its targets become entry nodes
                if node in self.entry_nodes:
                    targets = self._find_valid_targets(node, node_classes)
                    self._entry_nodes.update(targets)

                # Update input shapes of nodes after `Flatten` to the shape before flattening
                # Note: This is likely to produce incorrect results if multiple Flatten layers
                # come in sequence.
                if isinstance(mod, nn.Flatten):
                    shape_before_flatten = self.nodes_io_shapes[node]["input"]
                    for target_node in self._find_valid_targets(node, node_classes):
                        self._nodes_io_shapes[target_node][
                            "input"
                        ] = shape_before_flatten

            else:
                source2target[node] = self._find_valid_targets(node, node_classes)

        # remapping nodes indices contiguously starting from 0
        remapped_nodes = {
            old_idx: new_idx
            for new_idx, old_idx in enumerate(sorted(source2target.keys()))
        }

        # Parse new set of edges based on remapped node IDs
        self._edges = {
            (remapped_nodes[src], remapped_nodes[tgt])
            for src, targets in source2target.items()
            for tgt in targets
        }

        # Update internal graph representation according to changes
        self._update_internal_representation(remapped_nodes)

    def get_node_io_shapes(self, node: int) -> Tuple[torch.Size, torch.Size]:
        """Returns the I/O tensors' shapes of `node`.

        Returns
        ----------
        - input shape (torch.Size): shape of the input tensor to `node`.
        - output shape (torch.Size): shape of the output tensor from `node`.
        """
        return (
            self._nodes_io_shapes[node]["input"],
            self._nodes_io_shapes[node]["output"],
        )

    def verify_graph_integrity(self):
        """Apply checks to verify that graph is supported

        Currently this checks that only nodes of specific classes have
        multiple sources or targets. This method might be extended in the
        future to implement stricter formal verification.
        """
        # Iterate over all nodes, and count its sources and targets
        for node, module in self.indx_2_module_map.items():
            # Check sources
            if not isinstance(module, LAYER_TYPES_WITH_MULTIPLE_INPUTS):
                sources = self._find_all_sources_of_input_to(node)
                if len(sources) > 1:
                    raise InvalidGraphStructure(
                        f"Only nodes of type {LAYER_TYPES_WITH_MULTIPLE_INPUTS} "
                        f"can have more than one input. Node {node} is of type "
                        f"{type(module)} and has {len(sources)} inputs."
                    )
            # Check targets
            if not isinstance(module, LAYER_TYPES_WITH_MULTIPLE_OUTPUTS):
                targets = self._find_valid_targets(node)
                if len(targets) > 1:
                    raise InvalidGraphStructure(
                        f"Only nodes of type {LAYER_TYPES_WITH_MULTIPLE_OUTPUTS} "
                        f"can have more than one output. Node {node} is of type "
                        f"{type(module)} and has {len(targets)} outputs."
                    )

    ####################################################### Pivate Methods #######################################################

<<<<<<< HEAD
    def _add_dvs_node(self, dvs_input_shape: Tuple[int, int]) -> None:
        """ In-place modification of `self._name_2_indx_map`, `self._indx_2_module_map`, and `self._edges` to accomodate the 
        creation of an extra node in the graph representing the DVS camera of the chip. The DVSLayer node will point to every
        other node that is up to this point an entry node of the original graph, so `self._entry_nodes` is modified in-place
        to have only one entry: the index of the DVS node.

        Parameters
        ----------
        - dvs_input_shape (tuple): Shape of input in format `(height, width)`. 
        """

        # [] @TODO - not considering pooling after the DVSLayer yet.
        # [] @TODO - I/O shape in 'self._nodes_io_shapes' not being handled yet.

        # add name entry for node 'dvs'.
        self._name_2_indx_map['dvs'] = len(self._name_2_indx_map)
        # add module entry for node 'dvs'.
        self._indx_2_module_map[self._name_2_indx_map['dvs']] = DVSLayer(input_shape=dvs_input_shape)
        # set DVS node as input to each entry node of the graph.
        self._edges.update({(self._name_2_indx_map['dvs'], entry_node) for entry_node in self._entry_nodes})
        # DVSLayer node becomes the only entrypoint of the graph.
        self._entry_nodes = {self._name_2_indx_map['dvs']}

    def _need_dvs_node(self, model: nn.Module, dvs_input: bool) -> bool:
        """ Returns whether or not a node will need to be added to represent a `DVSLayer` instance. A new node will have 
        to be added if `model` does not start with a `DVSLayer` instance and `dvs_input == True`.
        
        Parameters
        ----------
            - model (nn.Module): the `spiking_model` used as argument to the class instance.
            - dvs_input (bool): wether or not dynapcnn receive input from its DVS camera.
        Returns
        -------
            - True if the first layer is a DVSLayer, False otherwise.
        """

        # Get the first module only and check its type
        first_name, first_module = next(model.named_modules())

        # Check consistency of user provided arguments for use of the DVS
        if isinstance(first_module, DVSLayer) and not dvs_input:
            raise InvalidModelWithDVSSetup()

        return not isinstance(first_module, DVSLayer) and dvs_input

    def _get_name_2_indx_map(self, nir_graph: nirtorch.graph.Graph) -> Dict[str, int]:
=======
    def _get_name_2_indx_map(self, nir_graph: nirtorch.graph.TorchGraph) -> Dict[str, int]:
>>>>>>> b2e9214e
        """Assign unique index to each node and return mapper from name to index.

        Parameters
        ----------
        - nir_graph (nirtorch.graph.TorchGraph): a NIR graph representation of `spiking_model`.

        Returns
        ----------
        - name_2_indx_map (dict): `key` is the original variable name for a layer in
            `spiking_model` and `value is an integer representing the layer in a standard format.
        """

        # Start name indexing from 1 if a DVS node needs to be added
        return {
            node.name: node_idx for node_idx, node in enumerate(nir_graph.node_list)
        }

    def _get_edges_from_nir(
        self, nir_graph: nirtorch.graph.TorchGraph, name_2_indx_map: Dict[str, int]
    ) -> Set[Edge]:
        """Standardize the representation of `nirtorch.graph.TorchGraph` into a list of edges,
        representing nodes by their indices.

        Parameters
        ----------
        - nir_graph (nirtorch.graph.TorchGraph): a NIR graph representation of `spiking_model`.
        - name_2_indx_map (dict): Map from node names to unique indices.

        Returns
        ----------
        - edges (set): tuples describing the connections between layers in `spiking_model`.
        - name_2_indx_map (dict): `key` is the original variable name for a layer in `spiking_model` and `value is an integer representing the layer in a standard format.
        - entry_nodes (set): IDs of nodes acting as entry points for the network (i.e., receiving external input).
        """
        return {
            (name_2_indx_map[src.name], name_2_indx_map[tgt.name])
            for src in nir_graph.node_list
            for tgt in src.outgoing_nodes
        }

    def _get_entry_nodes(self, edges: Set[Edge]) -> Set[Edge]:
        """Find nodes that act as entry points to the graph

        Parameters
        ----------
        - edges (set): tuples describing the connections between layers in `spiking_model`.

        Returns
        ----------
        - entry_nodes (set): IDs of nodes acting as entry points for the network
           (i.e., receiving external input).
        """
        all_sources, all_targets = zip(*edges)
        return set(all_sources) - set(all_targets)

    def _get_named_modules(self, model: nn.Module) -> Dict[int, nn.Module]:
        """Find for each node in the graph what its associated layer in `model` is.

        Parameters
        ----------
        - model (nn.Module): the `spiking_model` used as argument to the class instance.

        Returns
        ----------
        - indx_2_module_map (dict): the mapping between a node (`key` as an `int`) and its module (`value` as a `nn.Module`).
        """

        indx_2_module_map = dict()

        for name, module in model.named_modules():
            # Make sure names match those provided by nirtorch nodes
            if name in self._name_2_indx_map:
                indx_2_module_map[self._name_2_indx_map[name]] = module
            else:
                # In older nirtorch versions, node names are "sanitized"
                # Try with sanitized version of the name
                name = nirtorch.utils.sanitize_name(name)
                if name in self._name_2_indx_map:
                    indx_2_module_map[self._name_2_indx_map[name]] = module

        return indx_2_module_map

    def _update_internal_representation(self, remapped_nodes: Dict[int, int]):
        """Update internal attributes after remapping of nodes

        Parameters
        ----------
        remapped_nodes (dict): Maps previous (key) to new (value) node
            indices. Nodes that were removed are not included.
        """

        # Update name-to-index map based on new node indices
        self._name_2_indx_map = {
            name: remapped_nodes[old_idx]
            for name, old_idx in self._name_2_indx_map.items()
            if old_idx in remapped_nodes
        }

        # Update entry nodes based on new node indices
        self._entry_nodes = {
            remapped_nodes[old_idx]
            for old_idx in self._entry_nodes
            if old_idx in remapped_nodes
        }

        # Update io-shapes based on new node indices
        self._nodes_io_shapes = {
            remapped_nodes[old_idx]: shape
            for old_idx, shape in self._nodes_io_shapes.items()
            if old_idx in remapped_nodes
        }

        # Update sinabs module map based on new node indices
        self._indx_2_module_map = {
            remapped_nodes[old_idx]: module
            for old_idx, module in self._indx_2_module_map.items()
            if old_idx in remapped_nodes
        }

    def _sort_graph_nodes(self) -> List[int]:
        """Sort graph nodes topologically.

        Returns
        -------
        - sorted_nodes (list of integers): IDs of nodes, sorted.
        """
        # Make a temporary copy of edges and include inputs
        temp_edges = self.edges
        for node in self._entry_nodes:
            temp_edges.add(("input", node))
        return topological_sorting(temp_edges)

    def _get_nodes_io_shapes(
        self, input_dummy: torch.tensor
    ) -> Dict[int, Dict[str, torch.Size]]:
        """Iteratively calls the forward method of each `nn.Module` (i.e., a layer/node in the graph) using the topologically
        sorted nodes extracted from the computational graph of the model being parsed.

        Parameters
        ----------
        - input_dummy (torch.tensor): a sample (random) tensor of the sort of input being fed to the network.

        Returns
        ----------
        - nodes_io_map (dict): a dictionary mapping nodes to their I/O shapes.
        """
        nodes_io_map = {}

        # propagate inputs through the nodes.
        for node in self.sorted_nodes:

            if isinstance(self.indx_2_module_map[node], sinabs.layers.merge.Merge):
                # find `Merge` arguments (at this point the inputs to Merge should have been calculated).
                input_nodes = self._find_merge_arguments(node)

                # retrieve arguments output tensors.
                inputs = [nodes_io_map[n]["output"] for n in input_nodes]

                # TODO - this is currently a limitation imposed by the validation checks done by Speck once a configuration: it wants
                # different input sources to a core to have the same output shapes.
                if any(inp.shape != inputs[0].shape for inp in inputs):
                    raise ValueError(
                        f"Layer `sinabs.layers.merge.Merge` (node {node}) requires input tensors with the same shape"
                    )

                # forward input through the node.
                _output = self.indx_2_module_map[node](*inputs)

                # save node's I/O tensors.
                nodes_io_map[node] = {"input": inputs[0], "output": _output}

            else:

                if node in self._entry_nodes:
                    # forward input dummy through node.
                    _output = self.indx_2_module_map[node](input_dummy)

                    # save node's I/O tensors.
                    nodes_io_map[node] = {"input": input_dummy, "output": _output}

                else:
                    # find node generating the input to be used.
                    input_node = self._find_source_of_input_to(node)
                    _input = nodes_io_map[input_node]["output"]

                    # forward input through the node.
                    _output = self.indx_2_module_map[node](_input)

                    # save node's I/O tensors.
                    nodes_io_map[node] = {"input": _input, "output": _output}

        # replace the I/O tensor information by its shape information, ignoring the batch/time axis
        for node, io in nodes_io_map.items():
            input_shape = io["input"].shape[1:]
            output_shape = io["output"].shape[1:]
            # Linear layers have fewer in/out dimensions. Extend by appending 1's
            if (length := len(input_shape)) < 3:
                input_shape = (*input_shape, *(1 for __ in range(3 - length)))
            assert len(input_shape) == 3
            if (length := len(output_shape)) < 3:
                output_shape = (*output_shape, *(1 for __ in range(3 - length)))
            assert len(output_shape) == 3
            nodes_io_map[node]["input"] = input_shape
            nodes_io_map[node]["output"] = output_shape

        return nodes_io_map

    def _find_all_sources_of_input_to(self, node: int) -> Set[int]:
        """Finds all source nodes to `node`.

        Parameters
        ----------
        - node (int): the node in the computational graph for which we whish to find the input source (either another node in the
            graph or the original input itself to the network).

        Returns
        ----------
        - input sources (set of int): IDs of the nodes in the computational graph providing the input to `node`.
        """
        return set(src for (src, tgt) in self._edges if tgt == node)

    def _find_source_of_input_to(self, node: int) -> int:
        """Finds the first edge `(X, node)` returns `X`.

        Parameters
        ----------
        - node (int): the node in the computational graph for which we whish to find the input source (either another node in the
            graph or the original input itself to the network).

        Returns
        ----------
        - input source (int): ID of the node in the computational graph providing the input to `node`. If `node` is
            receiving outside input (i.e., it is a starting node) the return will be -1. For example, this will be the case
            when a network with two independent branches (each starts from a different "input node") merge along the computational graph.
        """
        sources = self._find_all_sources_of_input_to(node)
        if len(sources) == 0:
            return -1
        if len(sources) > 1:
            raise RuntimeError(f"Node {node} has more than 1 input")
        return sources.pop()

    def _find_merge_arguments(self, node: int) -> Edge:
        """A `Merge` layer receives two inputs. Return the two inputs to `merge_node` representing a `Merge` layer.

        Returns
        ----------
        - args (tuple): the IDs of the nodes that provice the input arguments to a `Merge` layer.
        """
        sources = self._find_all_sources_of_input_to(node)

        if len(sources) != 2:
            raise ValueError(
                f"Number of arguments found for `Merge` node {node} is {len(sources)} (should be 2)."
            )

        return tuple(sources)

    def _find_valid_targets(
        self, node: int, ignored_node_classes: Tuple[Type] = ()
    ) -> Set[int]:
        """Find all targets of a node that are not ignored classes

        Return a set of all target nodes that are not of an ignored class.
        For target nodes of ignored classes, recursively return their valid
        targets.

        Parameters
        ----------
        - node (int): ID of node whose targets should be found
        - ignored_node_classes (tuple of types): Classes of which nodes should be skiped

        Returns
        -------
        - valid_targets (set of int): Set of all recursively found target IDs
        """
        targets = set()
        for src, tgt in self.edges:
            # Search for all edges with node as source
            if src == node:
                if isinstance(self.indx_2_module_map[tgt], ignored_node_classes):
                    # Find valid targets of target
                    targets.update(self._find_valid_targets(tgt, ignored_node_classes))
                else:
                    # Target is valid, add it to `targets`
                    targets.add(tgt)
        return targets<|MERGE_RESOLUTION|>--- conflicted
+++ resolved
@@ -28,16 +28,13 @@
 
 
 class GraphExtractor:
-<<<<<<< HEAD
-    def __init__(self, spiking_model: nn.Module, dummy_input: torch.tensor, dvs_input: bool):
-=======
     def __init__(
         self,
         spiking_model: nn.Module,
         dummy_input: torch.tensor,
+        dvs_input: bool,
         ignore_node_types: Optional[Iterable[Type]] = None,
     ):
->>>>>>> b2e9214e
         """Class implementing the extraction of the computational graph from `spiking_model`, where
         each node represents a layer in the model and the list of edges represents how the data flow between
         the layers.
@@ -63,10 +60,8 @@
             Map from layer ID to the corresponding nn.Module instance.
         - nodes_io_shapes (dict):
             Map from node ID to dict containing node's in- and output shapes
-<<<<<<< HEAD
         - dvs_input (bool):
             Whether or not the model should start with a `DVSLayer`.
-=======
         - ignore_node_types (iterable of types): Node types that should be
             ignored completely from the graph. This can include, for instance,
             `nn.Dropout2d`, which otherwise can result in wrongly inferred
@@ -74,7 +69,6 @@
             `Merge` should not be included here, as they are needed to properly
             handle graph structure and metadata. They can be removed after
             instantiation with `remove_nodes_by_class`.
->>>>>>> b2e9214e
         """
 
         # extract computational graph.
@@ -186,13 +180,9 @@
         dvs_node_info = get_dvs_node_from_mapper(dcnnl_map)
 
         # Instantiate the DynapcnnNetworkModule
-<<<<<<< HEAD
         return DynapcnnNetworkModule(
             dynapcnn_layers, destination_map, entry_points, dvs_node_info
         )
-=======
-        return DynapcnnNetworkModule(dynapcnn_layers, destination_map, entry_points)
->>>>>>> b2e9214e
 
     def remove_nodes_by_class(self, node_classes: Tuple[Type]):
         """Remove nodes of given classes from graph in place.
@@ -291,7 +281,6 @@
 
     ####################################################### Pivate Methods #######################################################
 
-<<<<<<< HEAD
     def _add_dvs_node(self, dvs_input_shape: Tuple[int, int]) -> None:
         """ In-place modification of `self._name_2_indx_map`, `self._indx_2_module_map`, and `self._edges` to accomodate the 
         creation of an extra node in the graph representing the DVS camera of the chip. The DVSLayer node will point to every
@@ -337,10 +326,7 @@
 
         return not isinstance(first_module, DVSLayer) and dvs_input
 
-    def _get_name_2_indx_map(self, nir_graph: nirtorch.graph.Graph) -> Dict[str, int]:
-=======
     def _get_name_2_indx_map(self, nir_graph: nirtorch.graph.TorchGraph) -> Dict[str, int]:
->>>>>>> b2e9214e
         """Assign unique index to each node and return mapper from name to index.
 
         Parameters
