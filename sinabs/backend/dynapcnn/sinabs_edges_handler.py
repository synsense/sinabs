"""
functionality : functions implementing the pre-processing of edges into blocks of nodes (modules) for future
                creation of DynapcnnLayer objects.
author        : Willian Soares Girao
contact       : williansoaresgirao@gmail.com
"""

from collections import deque
from typing import Dict, List, Set, Tuple, Type, Optional

from torch import Size, nn

from .connectivity_specs import VALID_SINABS_EDGE_TYPES
from .exceptions import InvalidEdge, InvalidGraphStructure
from .utils import Edge
from .dvs_layer import DVSLayer
from .crop2d import Crop2d
from .flipdims import FlipDims

from sinabs.layers import SumPool2d

def get_dvs_node_from_mapper(dcnnl_map: Dict) -> Optional[Dict]:
    """ Returns the information dict associated with the `DVSLayer` instance within `dcnnl_map`.

    Parameters
    ----------
    - dcnnl_map: Dict holding info needed to instantiate DynapcnnLayer instances.

    Returns
    -------
    -  Dict containing information associated with the `DVSLayer` node (if no DVS node exists it'll return `None`). 
    """
    for layer_index, layer_info in dcnnl_map.items():
        if 'dvs_layer' in layer_info:
            assert layer_info['dvs_layer']
            return layer_info
    return None

def fix_dvs_module_edges(edges: Set[Edge], indx_2_module_map: Dict[int, nn.Module], name_2_indx_map: Dict[str, int], entry_nodes: Set[Edge]) -> None:
    """ All arguments are modified in-place to fix wrong node extractions from NIRtorch when a DVSLayer istance is the first layer in the network.
    
    Modifies `edges` to re-structure the edges related witht the DVSLayer instance. The DVSLayer's forward method feeds data in the
    sequence 'DVS -> DVS.pool -> DVS.crop -> DVS.flip', so we remove edges involving these nodes (that are internaly implementend in
    the DVSLayer) from the graph and point the node of DVSLayer to the node where it should send its output to. This is also removes
    a self-recurrent node with edge '(FlipDims, FlipDims)' that is wrongly extracted.

    Modifies `indx_2_module_map` and `name_2_indx_map` to remove the internal DVSLayer nodes (Crop2d, FlipDims and DVSLayer's pooling) since 
    these should not be independent nodes in the graph.

    Modifies `entry_nodes` such that the DVSLayer becomes the only entry node of the graph.

    Parameters
    ----------
    - edges (set): tuples describing the connections between layers in `spiking_model`.
    - indx_2_module_map (dict): the mapping between a node (`key` as an `int`) and its module (`value` as a `nn.Module`).
    - name_2_indx_map (dict): Map from node names to unique indices.
    - entry_nodes (set): IDs of nodes acting as entry points for the network (i.e., receiving external input).
    """
    # TODO - the 'fix_' is to imply there's something odd with the extracted adges for the forward pass implemented by
    # the DVSLayer. For now this function is fixing these edges to have them representing the information flow through
    # this layer as **it should be** but the graph tracing of NIR should be looked into to solve the root problem.

    # spot nodes (ie, modules) used in a DVSLayer instance's forward pass (including the DVSLayer node itself).
    dvslayer_nodes = {
        index: module for index, module in indx_2_module_map.items() 
        if any(isinstance(module, dvs_node) for dvs_node in (DVSLayer, Crop2d, FlipDims))
    }

    if len(dvslayer_nodes) <= 1:
        # No module within the DVSLayer instance appears as an independent node - nothing to do here.
        return

    # TODO - a `SumPool2d` is also a node that's used inside a DVSLayer instance. In what follows we try to find it
    # by looking for pooling nodes that appear in a (pool, crop) edge - the assumption being that if the pooling is
    # inputing into a crop layer than the pool is inside the DVSLayer instance. It feels like a hacky way to do it 
    # so we should revise this.
    dvslayer_nodes.update({
        edge[0]: indx_2_module_map[edge[0]] for edge in edges 
        if isinstance(indx_2_module_map[edge[0]], SumPool2d) and isinstance(indx_2_module_map[edge[1]], Crop2d)
    })

    # NIR is extracting and edge (FlipDims, FlipDims) from the DVSLayer: remove self-recurrent nodes from the graph.
    for edge in [(src, tgt) for (src, tgt) in edges if (src == tgt and isinstance(indx_2_module_map[src], FlipDims))]:
        edges.remove(edge)

    # Since NIR is not extracting the edges for the DVSLayer correctly, remove all edges involving the DVS.
    for edge in [(src, tgt) for (src, tgt) in edges if (src in dvslayer_nodes or tgt in dvslayer_nodes)]:
        edges.remove(edge)

    # Get node's indexes based on the module type - just for validation.
    dvs_node = [key for key, value in dvslayer_nodes.items() if isinstance(value, DVSLayer)]
    dvs_pool_node = [key for key, value in dvslayer_nodes.items() if isinstance(value, SumPool2d)]
    dvs_crop_node = [key for key, value in dvslayer_nodes.items() if isinstance(value, Crop2d)]
    dvs_flip_node = [key for key, value in dvslayer_nodes.items() if isinstance(value, FlipDims)]

    if any(len(node) > 1 for node in [dvs_node, dvs_pool_node, dvs_crop_node, dvs_flip_node]):
        raise ValueError(f'Internal DVS nodes should be single instances but multiple have been found: dvs_node: {len(dvs_node)} dvs_pool_node: {len(dvs_pool_node)} dvs_crop_node: {len(dvs_crop_node)} dvs_flip_node: {len(dvs_flip_node)}')
    
    # Remove dvs_pool, dvs_crop and dvs_flip nodes from `indx_2_module_map` (these operate within the DVS, not as independent nodes of the final graph).
    indx_2_module_map.pop(dvs_pool_node[-1])
    indx_2_module_map.pop(dvs_crop_node[-1])
    indx_2_module_map.pop(dvs_flip_node[-1])

    # Remove internal DVS modeules from name/index map.
    for name in [name for name, index in name_2_indx_map.items() if index in [dvs_pool_node[-1], dvs_crop_node[-1], dvs_flip_node[-1]]]:
        name_2_indx_map.pop(name)
    
    # Add edges from 'dvs' node to the entry point of the graph.
    all_sources, all_targets = zip(*edges)
    local_entry_nodes = set(all_sources) - set(all_targets)
    edges.update({(dvs_node[-1], node) for node in local_entry_nodes})

    # DVS becomes the only entry node of the graph.
    entry_nodes.clear()
    entry_nodes.add(dvs_node[-1])

def collect_dynapcnn_layer_info(
    indx_2_module_map: Dict[int, nn.Module],
    edges: Set[Edge],
    nodes_io_shapes: Dict[int, Dict[str, Tuple[Size, Size]]],
    entry_nodes: Set[int],
    dvs_input: bool,
) -> Dict[int, Dict]:
    """Collect information to construct DynapcnnLayer instances.

    Validate and sort edges based on the type of nodes they connect.
    Iterate over edges in order of their type. For each neuron->weight edge
    generate a new dict to collect information for the corresponding dynapcnn layer.
    Then add pooling based on neuron->pooling type edges. Collect additional pooling
    from pooling->pooling type edges. Finally set layer destinations based on
    neuron/pooling->weight type of edges.

    Parameters
    ----------
    - indx_2_module_map (dict): Maps node IDs of the graph as `key` to their associated module as `value`
    - edges (set of tuples): Represent connections between two nodes in computational graph
    - nodes_io_shapes (dict): Map from node ID to dict containing node's in- and output shapes
    - entry_nodes (set of int): IDs of nodes that receive external input
    - dvs_input (bool): wether or not dynapcnn receive input from its DVS camera.

    Returns
    -------
    dynapcnn_layer_info (dict): Each 'key' is the index of a future 'DynapcnnLayer' and
        'value' is a dictionary, with keys 'conv', 'neuron', and 'destinations',
        containing corresponding node ids and modules required to build the layer
    """

    # Sort edges by edge type (type of layers they connect)
    edges_by_type: Dict[str, Set[Edge]] = sort_edges_by_type(
        edges=edges, indx_2_module_map=indx_2_module_map
    )

<<<<<<< HEAD
    if "weight-neuron" not in edges_by_type:
        raise InvalidGraphStructure(
            "Any dynapcnn layer must contain a weight layer (e.g. Conv2d, Linear) "
            "that is directly connected to a neuron layer (e.g. IAFSqueeze). "
            "None such weight-neuron pair has been found in the provided network."
        )

    if not any(edge in edges_by_type for edge in ["dvs-weight", "dvs-pooling"]) and dvs_input:
        raise InvalidGraphStructure(
            "DVS camera is set selected for usage (dvs_input == True) but edge type involving it has not been found."
        )

=======
>>>>>>> b2e9214e
    # Dict to collect information for each future dynapcnn layer
    dynapcnn_layer_info = dict()
    # Map node IDs to dynapcnn layer ID
    node_2_layer_map = dict()

    # Each weight->neuron connection instantiates a new, unique dynapcnn layer
    while edges_by_type.get("weight-neuron", False):
        edge = edges_by_type["weight-neuron"].pop()
        init_new_dynapcnnlayer_entry(
            dynapcnn_layer_info,
            edge,
            indx_2_module_map,
            nodes_io_shapes,
            node_2_layer_map,
            entry_nodes,
        )

    # Process all dvs->weight edges connecting the DVS camera to a unique dynapcnn layer.
    while edges_by_type["dvs-weight"]:
        edge = edges_by_type["dvs-weight"].pop()
        add_or_update_dvs_to_entry(
            edge,
            dynapcnn_layer_info,
            indx_2_module_map,
            node_2_layer_map,
            nodes_io_shapes,
        )

    # TODO - handle dvs->pooling connections.
    while edges_by_type["dvs-pooling"]:
        pass

    # Process all edges connecting two dynapcnn layers that do not include pooling
    while edges_by_type.get("neuron-weight", False):
        edge = edges_by_type["neuron-weight"].pop()
        set_neuron_layer_destination(
            dynapcnn_layer_info,
            edge,
            node_2_layer_map,
            nodes_io_shapes,
            indx_2_module_map,
        )

    # Add pooling based on neuron->pooling connections
    pooling_pooling_edges = edges_by_type.get("pooling-pooling", set())
    while edges_by_type.get("neuron-pooling", False):
        edge = edges_by_type["neuron-pooling"].pop()
        # Search pooling-pooling edges for chains of pooling and add to existing entry
        pooling_chains, edges_used = trace_paths(edge[1], pooling_pooling_edges)
        add_pooling_to_entry(
            dynapcnn_layer_info,
            edge,
            pooling_chains,
            indx_2_module_map,
            node_2_layer_map,
        )
        # Remove handled pooling-pooling edges
        pooling_pooling_edges.difference_update(edges_used)

    # After adding pooling make sure all pooling-pooling edges have been handled
    if len(pooling_pooling_edges) > 0:
        unmatched_layers = {edge[0] for edge in pooling_pooling_edges}
        raise InvalidGraphStructure(
            f"Pooling layers {unmatched_layers} could not be assigned to a "
            "dynapcnn layer. This is likely due to an unsupported SNN "
            "architecture. Pooling layers must always be preceded by a "
            "spiking layer (`IAFSqueeze`), another pooling layer, or"
            "DVS input"
        )

    # Add all edges connecting pooling to a new dynapcnn layer
    while edges_by_type.get("pooling-weight", False):
        edge = edges_by_type["pooling-weight"].pop()
        set_pooling_layer_destination(
            dynapcnn_layer_info,
            edge,
            node_2_layer_map,
            nodes_io_shapes,
            indx_2_module_map,
        )

    # Make sure we have taken care of all edges
    assert all(len(edges) == 0 for edges in edges_by_type.values())

    # Set minimal destination entries for layers without child nodes, to act as network outputs
    set_exit_destinations(dynapcnn_layer_info)

    return dynapcnn_layer_info


def get_valid_edge_type(
    edge: Edge,
    layers: Dict[int, nn.Module],
    valid_edge_ids: Dict[Tuple[Type, Type], int],
) -> int:
    """Checks if the modules each node in 'edge' represent are a valid connection between a sinabs network to be
    loaded on Speck and return the edge type

    Parameters
    ----------
    edge (tuple of two int): The edge whose type is to be inferred
    layers (Dict): Dict with node IDs as keys and layer instances as values
    valid_edge_ids: Dict with valid edge-types (tuples of Types) as keys and edge-type-ID as value

    Returns
    ----------
        edge_type: the edge type specified in 'valid_edges_map' ('None' if edge is not valid).
    """
    source_type = type(layers[edge[0]])
    target_type = type(layers[edge[1]])

    return valid_edge_ids.get((source_type, target_type), None)


def sort_edges_by_type(
    edges: Set[Edge], indx_2_module_map: Dict[int, Type]
) -> Dict[str, Set[Edge]]:
    """Sort edges by the type of nodes they connect

    Parameters
    ----------
    edges (set of tuples): Represent connections between two nodes in computational graph
    indx_2_module_map (dict): Maps node IDs of the graph as `key` to their associated module as `value`

    Returns
    -------
    Dict with possible keys "weight-neuron", "neuron-weight", "neuron-pooling", "pooling-pooling",
        and "pooling-weight". Values are sets of edges corresponding to these types.
    """
    edges_by_type: Dict[str, Set[Edge]] = dict()

    for edge in edges:
        edge_type = get_valid_edge_type(
            edge, indx_2_module_map, VALID_SINABS_EDGE_TYPES
        )

        # Validate edge type
        if edge_type is None:
            raise InvalidEdge(
                edge, type(indx_2_module_map[edge[0]]), type(indx_2_module_map[edge[1]])
            )

        if edge_type in edges_by_type:
            edges_by_type[edge_type].add(edge)
        else:
            edges_by_type[edge_type] = {edge}

    # Edges involving DVS are not required so we init. them to empty set if they do not exist.

    if 'dvs-weight' not in edges_by_type:
        edges_by_type['dvs-weight'] = set()

    if 'dvs-pooling' not in edges_by_type:
        edges_by_type['dvs-pooling'] = set()

    return edges_by_type


def init_new_dynapcnnlayer_entry(
    dynapcnn_layer_info: Dict[int, Dict[int, Dict]],
    edge: Edge,
    indx_2_module_map: Dict[int, nn.Module],
    nodes_io_shapes: Dict[int, Dict[str, Tuple[Size, Size]]],
    node_2_layer_map: Dict[int, int],
    entry_nodes: Set[int],
) -> None:
    """Initiate dict to hold information for new dynapcnn layer based on a "weight->neuron" edge.
    Change `dynapcnn_layer_info` in-place.

    Parameters
    ----------
    dynapcnn_layer_info: Dict with one entry for each future dynapcnn layer.
        key is unique dynapcnn layer ID, value is dict with nodes of the layer
        Will be updated in-place.
    edge: Tuple of 2 integers, indicating edge between two nodes in graph.
        Edge source has to be within an existing entry of `dynapcnn_layer_info`.
    indx_2_module_map (dict): Maps node IDs of the graph as `key` to their associated module as `value`
    nodes_io_shapes (dict): Map from node ID to dict containing node's in- and output shapes
    node_2_layer_map (dict): Maps each node ID to the ID of the layer it is assigned to.
        Will be updated in-place.
    entry_nodes (set of int): IDs of nodes that receive external input
    """
    # Make sure there are no existing entries holding any of the modules connected by `edge`
    assert edge[0] not in node_2_layer_map
    assert edge[1] not in node_2_layer_map

    # Take current length of the dict as new, unique ID
    layer_id = len(dynapcnn_layer_info)
    assert layer_id not in dynapcnn_layer_info

    dynapcnn_layer_info[layer_id] = {
        "input_shape": nodes_io_shapes[edge[0]]["input"],
        "conv": {
            "module": indx_2_module_map[edge[0]],
            "node_id": edge[0],
        },
        "neuron": {
            "module": indx_2_module_map[edge[1]],
            "node_id": edge[1],
        },
        # This will be used later to account for average pooling in preceding layers
        "rescale_factors": set(),
        "is_entry_node": edge[0] in entry_nodes,
        # Will be populated by `set_[pooling/neuron]_layer_destination`
        "destinations": [],
    }
    node_2_layer_map[edge[0]] = layer_id
    node_2_layer_map[edge[1]] = layer_id


def add_pooling_to_entry(
    dynapcnn_layer_info: Dict[int, Dict],
    edge: Edge,
    pooling_chains: List[deque[int]],
    indx_2_module_map: Dict[int, nn.Module],
    node_2_layer_map: Dict[int, int],
) -> None:
    """Add or extend destination information with pooling for existing
    entry in `dynapcnn_layer_info`.

    Correct entry is identified by existing neuron node. Destination information is a
    dict containing list of IDs and list of modules for each chains of pooling nodes.

    Parameters
    ----------
    dynapcnn_layer_info: Dict with one entry for each future dynapcnn layer.
        key is unique dynapcnn layer ID, value is dict with nodes of the layer
        Will be updated in-place.
    edge: Tuple of 2 integers, indicating edge between a neuron node and the pooling
        node that starts all provided `pooling_chains`.
        Edge source has to be a neuron node within an existing entry of
        `dynapcnn_layer_info`, i.e. it has to have been processed already.
    pooling_chains: List of deque of int. All sequences ("chains") of connected pooling nodes,
        starting from edge[1]
    indx_2_module_map (dict): Maps node IDs of the graph as `key` to their associated module as `value`
    node_2_layer_map (dict): Maps each node ID to the ID of the layer it is assigned to.
        Will be updated in-place.
    """
    # Find layer containing edge[0]
    try:
        layer_idx = node_2_layer_map[edge[0]]
    except KeyError:
        neuron_layer = indx_2_module_map[edge[0]]
        raise InvalidGraphStructure(
            f"Spiking layer {neuron_layer} cannot be assigned to a dynapcnn layer. "
            "This is likely due to an unsupported SNN architecture. Spiking "
            "layers have to be preceded by a weight layer (`nn.Conv2d` or "
            "`nn.Linear`)."
        )
    # Make sure all pooling chains start with expected node
    assert all(chain[0] == edge[1] for chain in pooling_chains)

    # Keep track of all nodes that have been added
    new_nodes = set()

    # For each pooling chain initialize new destination
    layer_info = dynapcnn_layer_info[layer_idx]
    for chain in pooling_chains:
        layer_info["destinations"].append(
            {
                "pooling_ids": chain,
                "pooling_modules": [indx_2_module_map[idx] for idx in chain],
                # Setting `destination_layer` to `None` allows for this layer
                # to act as network exit point if not destination is added later
                "destination_layer": None,
            }
        )
        new_nodes.update(set(chain))

    for node in new_nodes:
        # Make sure new pooling nodes have not been used elsewhere
        assert node not in node_2_layer_map
        node_2_layer_map[node] = layer_idx

def add_or_update_dvs_to_entry(
    edge: Edge,
    dynapcnn_layer_info: Dict[int, Dict[int, Dict]],
    indx_2_module_map: Dict[int, nn.Module],
    node_2_layer_map: Dict[int, int],
    nodes_io_shapes: Dict[int, Dict[str, Tuple[Size, Size]]],
) -> None:
    """ Initiate or update dict to hold information for a DVS Layer configuration based on a "dvs-weight" edges.
    Change `dynapcnn_layer_info` in-place. If a entry for the DVS node exists the function will add a new entry 
    to the `desctinations` key of its dictionary.

    Parameters
    ----------
    edge: Tuple of 2 integers, indicating edge between two nodes in graph.
        Edge target has to be within an existing entry of `dynapcnn_layer_info`.
    dynapcnn_layer_info: Dict with one entry for each future dynapcnn layer.
        key is unique dynapcnn layer ID, value is dict with nodes of the layer
        Will be updated in-place.
    indx_2_module_map (dict): Maps node IDs of the graph as `key` to their associated module as `value`
    node_2_layer_map (dict): Maps each node ID to the ID of the layer it is assigned to.
        Will be updated in-place.
    nodes_io_shapes (dict): Map from node ID to dict containing node's in- and output shapes
    """

    assert isinstance(indx_2_module_map[edge[0]], DVSLayer), f'Source node in edge {edge} is of type {type(DVSLayer)} (it should be a DVSLayer instance).'
    assert edge[1] in node_2_layer_map, f'Node {edge[1]} is a weight node that should have been initialized.'

    if edge[0] not in node_2_layer_map:
        # DVS node hasn't being initialized yet: take current length of the dict as new, unique ID.
        layer_id = len(dynapcnn_layer_info)
        assert layer_id not in dynapcnn_layer_info

        # Init. entry for a DVS layer using its configuration dict.
        dynapcnn_layer_info[layer_id] = {
            "is_entry_node": True,
            # TODO - the key bellow is what currently tells an entry in `dynapcnn_layer_info` for the DVS apart from the DynapcnnLayer 
            # entries (perhaps there's a better way).
            "dvs_layer": True,
            "node_id": edge[0],
            "input_shape":  nodes_io_shapes[edge[0]]["input"],
            "module": indx_2_module_map[edge[0]],
            "destinations": [node_2_layer_map[edge[1]]],
            'layer_id': layer_id,
        }

        node_2_layer_map[edge[0]] = layer_id
    else:
        # Update entry for DVS with new destination.
        source_layer_id = node_2_layer_map[edge[0]]
        destination_layer_id = node_2_layer_map[edge[1]]

        assert 'dvs_layer' in dynapcnn_layer_info[source_layer_id]
        assert dynapcnn_layer_info[source_layer_id]['dvs_layer']
        assert destination_layer_id not in dynapcnn_layer_info[source_layer_id]["destinations"]
    
        dynapcnn_layer_info[source_layer_id]["destinations"].append(destination_layer_id)

def set_exit_destinations(dynapcnn_layer: Dict) -> None:
    """Set minimal destination entries for layers that don't have any.

    This ensures that the forward methods of the resulting DynapcnnLayer
    instances return an output, letting these layers act as exit points
    of the network.
    The destination layer will be `None`, and no pooling applied.

    Parameters
    ----------
    dynapcnn_layer_info: Dict with one entry for each future dynapcnn layer.
        key is unique dynapcnn layer ID, value is dict with nodes of the layer
        Will be updated in-place.
    """
    for layer_info in dynapcnn_layer.values():
        if not (destinations := layer_info["destinations"]):
            # Add `None` destination to empty destination lists
            destinations.append(
                {
                    "pooling_ids": [],
                    "pooling_modules": [],
                    "destination_layer": None,
                }
            )


def set_neuron_layer_destination(
    dynapcnn_layer_info: Dict[int, Dict],
    edge: Edge,
    node_2_layer_map: Dict[int, int],
    nodes_io_shapes: Dict[int, Dict[str, Tuple[Size, Size]]],
    indx_2_module_map: Dict[int, nn.Module],
) -> None:
    """Set destination layer without pooling for existing entry in `dynapcnn_layer_info`.

    Parameters
    ----------
    dynapcnn_layer_info: Dict with one entry for each future dynapcnn layer.
        key is unique dynapcnn layer ID, value is dict with nodes of the layer
        Will be updated in-place.
    edge: Tuple of 2 integers, indicating edge between two nodes in graph.
        Edge source has to be a neuron layer within an existing entry of
        `dynapcnn_layer_info`. Edge target has to be the weight layer of
        another dynapcnn layer.
    node_2_layer_map (dict): Maps each node ID to the ID of the layer it is assigned to.
        Will be updated in-place.
    nodes_io_shapes (dict): Map from node ID to dict containing node's in- and output shapes
    indx_2_module_map (dict): Maps node IDs of the graph as `key` to their associated module as `value`
    """
    # Make sure both source (neuron layer) and target (weight layer) have been previously processed
    try:
        source_layer_idx = node_2_layer_map[edge[0]]
    except KeyError:
        neuron_layer = indx_2_module_map[edge[0]]
        raise InvalidGraphStructure(
            f"Spiking layer {neuron_layer} cannot be assigned to a dynapcnn layer. "
            "This is likely due to an unsupported SNN architecture. Spiking "
            "layers have to be preceded by a weight layer (`nn.Conv2d` or "
            "`nn.Linear`)."
        )
    try:
        destination_layer_idx = node_2_layer_map[edge[1]]
    except KeyError:
        weight_layer = indx_2_module_map[edge[1]]
        raise InvalidGraphStructure(
            f"Weight layer {weight_layer} cannot be assigned to a dynapcnn layer. "
            "This is likely due to an unsupported SNN architecture. Weight "
            "layers have to be followed by a spiking layer (`IAFSqueeze`)."
        )

    # Add new destination
    output_shape = nodes_io_shapes[edge[0]]["output"]
    layer_info = dynapcnn_layer_info[source_layer_idx]
    layer_info["destinations"].append(
        {
            "pooling_ids": [],
            "pooling_modules": [],
            "destination_layer": destination_layer_idx,
            "output_shape": output_shape,
        }
    )


def set_pooling_layer_destination(
    dynapcnn_layer_info: Dict[int, Dict],
    edge: Edge,
    node_2_layer_map: Dict[int, int],
    nodes_io_shapes: Dict[int, Dict[str, Tuple[Size, Size]]],
    indx_2_module_map: Dict[int, nn.Module],
) -> None:
    """Set destination layer with pooling for existing entry in `dynapcnn_layer_info`.

    Parameters
    ----------
    dynapcnn_layer_info: Dict with one entry for each future dynapcnn layer.
        key is unique dynapcnn layer ID, value is dict with nodes of the layer
        Will be updated in-place.
    edge: Tuple of 2 integers, indicating edge between two nodes in graph.
        Edge source has to be a pooling layer that is at the end of at least
        one pooling chain within an existing entry of `dynapcnn_layer_info`.
        Edge target has to be a weight layer within an existing entry of
        `dynapcnn_layer_info`.
    node_2_layer_map (dict): Maps each node ID to the ID of the layer it is assigned to.
        Will be updated in-place.
    nodes_io_shapes (dict): Map from node ID to dict containing node's in- and output shapes
    indx_2_module_map (dict): Maps node IDs of the graph as `key` to their associated module as `value`
    """
    # Make sure both source (pooling layer) and target (weight layer) have been previously processed
    try:
        source_layer_idx = node_2_layer_map[edge[0]]
    except KeyError:
        poolin_layer = indx_2_module_map[edge[0]]
        raise InvalidGraphStructure(
            f"Layer {poolin_layer} cannot be assigned to a dynapcnn layer. "
            "This is likely due to an unsupported SNN architecture. Pooling "
            "layers have to be preceded by a spiking layer (`IAFSqueeze`), "
            "another pooling layer, or DVS input"
        )
    try:
        destination_layer_idx = node_2_layer_map[edge[1]]
    except KeyError:
        weight_layer = indx_2_module_map[edge[1]]
        raise InvalidGraphStructure(
            f"Weight layer {weight_layer} cannot be assigned to a dynapcnn layer. "
            "This is likely due to an unsupported SNN architecture. Weight "
            "layers have to be preceded by a spiking layer (`IAFSqueeze`), "
            "another pooling layer, or DVS input"
        )

    # Find current source node within destinations
    layer_info = dynapcnn_layer_info[source_layer_idx]
    matched = False
    for destination in layer_info["destinations"]:
        if destination["pooling_ids"][-1] == edge[0]:
            if destination["destination_layer"] is not None:
                # Destination is already linked to a postsynaptic layer. This happens when
                # pooling nodes have outgoing edges to different weight layer.
                # Copy the destination
                # TODO: Add unit test for this case
                destination = {k: v for k, v in destination.items()}
                layer_info["destinations"].append(destination)
            matched = True
            break
    if not matched:
        poolin_layer = indx_2_module_map[edge[0]]
        raise InvalidGraphStructure(
            f"Layer {poolin_layer} cannot be assigned to a dynapcnn layer. "
            "This is likely due to an unsupported SNN architecture. Pooling "
            "layers have to be preceded by a spiking layer (`IAFSqueeze`), "
            "another pooling layer, or DVS input"
        )

    # Set destination layer within destination dict that holds current source node
    destination["destination_layer"] = destination_layer_idx
    output_shape = nodes_io_shapes[edge[0]]["output"]
    destination["output_shape"] = output_shape


def trace_paths(node: int, remaining_edges: Set[Edge]) -> List[deque[int]]:
    """Trace any path of collected edges through the graph.

    Start with `node`, and recursively look for paths of connected nodes
    within `remaining edges.`

    Parameters
    ----------
    node (int): ID of current node
    remaining_edges: Set of remaining edges still to be searched

    Returns
    -------
    paths: List of deque of int, all paths of connected edges starting from `node`.
    processed_edges: Set of edges that are part of the returned paths
    """
    paths = []
    processed_edges = set()
    for src, tgt in remaining_edges:
        if src == node:
            processed_edges.add((src, tgt))
            # For each edge with `node` as source, find subsequent pooling nodes recursively
            new_remaining = remaining_edges.difference({(src, tgt)})
            branches, new_processed = trace_paths(tgt, new_remaining)
            # Make sure no edge was processed twice
            assert len(processed_edges.intersection(new_processed)) == 0

            # Keep track of newly processed edges
            processed_edges.update(new_processed)

            # Collect all branching paths of pooling, inserting src at beginning
            for branch in branches:
                branch.appendleft(src)
                paths.append(branch)

    if not paths:
        # End of recursion: instantiate a deque only with node
        paths = [deque([node])]

    return paths, processed_edges


# TODO:
""" Add verification tools to ensure that:
- there are as many destinations as there are edges from pool/neuron to weight
- there are as many layers as there are edges from weight to neuron
"""<|MERGE_RESOLUTION|>--- conflicted
+++ resolved
@@ -150,21 +150,11 @@
         edges=edges, indx_2_module_map=indx_2_module_map
     )
 
-<<<<<<< HEAD
-    if "weight-neuron" not in edges_by_type:
-        raise InvalidGraphStructure(
-            "Any dynapcnn layer must contain a weight layer (e.g. Conv2d, Linear) "
-            "that is directly connected to a neuron layer (e.g. IAFSqueeze). "
-            "None such weight-neuron pair has been found in the provided network."
-        )
-
     if not any(edge in edges_by_type for edge in ["dvs-weight", "dvs-pooling"]) and dvs_input:
         raise InvalidGraphStructure(
             "DVS camera is set selected for usage (dvs_input == True) but edge type involving it has not been found."
         )
 
-=======
->>>>>>> b2e9214e
     # Dict to collect information for each future dynapcnn layer
     dynapcnn_layer_info = dict()
     # Map node IDs to dynapcnn layer ID
