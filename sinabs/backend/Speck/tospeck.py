from warnings import warn

import torch
import torch.nn as nn
from sinabs import Network
import sinabs.layers as sl
from typing import Dict, List, Tuple, Union

# import samna

# import speckdemo as sd
from ctxctl_speck import speckdemo as sd
<<<<<<< HEAD

from .discretize import discretize
=======
>>>>>>> 5c77deea


SPECK_WEIGHT_PRECISION_BITS = 8
SPECK_STATE_PRECISION_BITS = 16


def to_speck_config(snn: Union[nn.Module, sl.TorchLayer]) -> Dict:
    """
    Build a configuration object of a given module

    :param snn: sinabs.Network or sinabs.layers.TorchLayer instance
    """
    config = sd.configuration.SpeckConfiguration()

    if isinstance(snn, Network):
        layers = list(snn.spiking_model.children())

        i_layer = 0
        i_layer_speck = 0

        # - Iterate over layers from model
        while i_layer < len(layers):

            # Layer to be ported to Speck
            lyr_curr = layers[i_layer]

            if isinstance(lyr_curr, sl.SpikingConv2dLayer):
                # Object representing Speck layer
                speck_layer = config.cnn_layers[i_layer_speck]

                # Extract configuration specs from layer object and update Speck config
                spiking_conv2d_to_speck(lyr_curr, speck_layer)

                # - Consolidate pooling from subsequent layers
                pooling, i_next = consolidate_pooling(layers[i_layer + 1 :])

                # - Destination for CNN layer... make sure that is cnn or sum pooling?

                # For now: Sequential model, second destination always disabled
                speck_layer.destinations[1].enable = False

                if i_next is not None:
                    # Set destination layer
                    speck_layer.destinations[0].layer = i_layer_speck + 1
                    speck_layer.destinations[0].pooling = pooling
                    speck_layer.destinations[0].enable = True

                    # Add 1 to i_layer to go to next layer, + i_next for number
                    # of consolidated pooling layers
                    i_layer += 1 + i_next
                    i_layer_speck += 1

                else:
                    speck_layer.destinations[0].enable = False
                    # TODO: How to route to readout layer? Does destination need to be set?
                    break

            elif isinstance(lyr_curr, sl.SumPooling2dLayer):
                # This case can only happen when `layers` starts with a pooling layer, or
                # input layer because all other pooling layers should get consolidated.
                # Assume that input comes from DVS.

                # Object representing Speck DVS
                dvs = config.dvs_layer
                pooling, i_next = consolidate_pooling(layers[i_layer:], dvs=True)
                dvs.pooling.y, dvs.pooling.x = pooling
                if i_next is not None:
                    dvs.destinations[0].layer = i_layer_speck
                    dvs.destinations[0].enable = True
                    i_layer += i_next
                else:
                    break

            elif isinstance(lyr_curr, sl.InputLayer):
                if i_layer > 0:
                    raise TypeError(
                        f"Only first layer can be of type {type(lyr_curr)}."
                    )
                output_shape = lyr_curr.output_shape
                # - Cut DVS output to match output shape of `lyr_curr`
                dvs = config.dvs_layer
                dvs.cut.y = output_shape[1]
                dvs.cut.x = output_shape[2]
                # TODO: How to deal with feature count?

                i_layer += 1

            else:
                raise TypeError(
                    f"Layers of type {type(lyr_curr)} are currently not supported."
                )

        # TODO: Does anything need to be done after iterating over layers?
        print("Finished configuration of Speck.")

    elif isinstance(snn, sl.TorchLayer):
        # TODO: Do your thing for config
        ...
    elif isinstance(snn, sl.SpikingConv2dLayer):

        # TODO: Next layer??
        destinations = (...,)
        # TODO: which speck layer?
        speck_layer = ...

        spiking_conv2d_to_speck(snn, speck_layer)

    return config


def spiking_conv2d_to_speck(
    layer: sl.SpikingConv2dLayer, speck_layer: sd.configuration.CNNLayerConfig
) -> Dict:

    # Extract configuration specs from layer object
    layer_config = spiking_conv2d_to_dict(layer)
    # Update configuration of the Speck layer
    speck_layer.set_dimensions(**layer_config["dimensions"])
    speck_layer.set_weights(layer_config["weights"])
    speck_layer.set_biases(layer_config["biases"])
    if layer_config["neurons_state"] is not None:
        speck_layer.set_neurons_state(layer_config["neurons_state"])
    for param, value in layer_config["layer_params"].items():
        setattr(speck_layer, param, value)


def consolidate_pooling(
    layers, dvs: bool = False
) -> Tuple[Union[int, Tuple[int], None], int]:
    """
    consolidate_pooling - Consolidate the first `SumPooling2dLayer`s in `layers`
                          until the first object of different type.
    :param layers:  Iterable, containing `SumPooling2dLayer`s and other objects.
    :param dvs:     bool, if True, x- and y- pooling may be different and a
                          Tuple is returned instead of an integer.
    :return:
        int or tuple, consolidated pooling size. Tuple if `dvs` is true.
        int or None, index of first object in `layers` that is not a
                     `SumPooling2dLayer`, or `None`, if all objects in `layers`
                     are `SumPooling2dLayer`s.
    """

    pooling = (1, 1) if dvs else 1

    for i_next, lyr in enumerate(layers):
        if isinstance(lyr, sl.SumPooling2dLayer):
            # Update pooling size
            new_pooling = get_sumpool2d_pooling_size(lyr, dvs=dvs)
            if dvs:
                pooling[0] *= new_pooling[0]
                pooling[1] *= new_pooling[1]
            else:
                pooling *= new_pooling
        else:
            return pooling, i_next

    # If this line is reached, all objects in `layers` are `SumPooling2dLayer`s.
    return pooling, None


def get_sumpool2d_pooling_size(
    layer: sl.SumPooling2dLayer, dvs: bool = True
) -> Union[int, Tuple[int]]:
    """
    get_sumpool2d_pooling_size - Determine the pooling size of a `SumPooling2dLayer` object.
    :param layer:  `SumPooling2dLayer` object
    :param dvs:    bool - If True, pooling does not need to be symmetric.
    :return:
        int or tuple - pooling size. If `dvs` is true, then return a tuple with
                       sizes for y- and x-pooling.
    """
    summary = layer.summary()
    if any(pad != 0 for pad in summary["Padding"]):
        warn(
            f"SumPooling2dLayer `{layer.layer_name}`: Padding is not supported for pooling layers."
        )

    if dvs:
        pooling_y, pooling_x = summary["Pooling"]
        # Check whether pooling and strides match
        if summary["Stride"][0] != pooling_y or summary["Stride"][1] != pooling_x:
            raise ValueError(
                f"SumPooling2dLayer `{layer.layer_name}`: Stride size must be the same as pooling size."
            )
        return (pooling_y, pooling_x)
    else:
        pooling = summary["Pooling"][0]  # Is this the vertical dimension?
        # Check whether pooling is symmetric
        if pooling != summary["Pooling"][1]:
            raise ValueError(
                f"SumPooling2dLayer `{layer.layer_name}`: Pooling must be symmetric for CNN layers."
            )
        # Check whether pooling and strides match
        if any(stride != pooling for stride in summary["Stride"]):
            raise ValueError(
                f"SumPooling2dLayer `{layer.layer_name}`: Stride size must be the same as pooling size."
            )
        return pooling


def spiking_conv2d_to_dict(layer: sl.SpikingConv2dLayer) -> Dict:
    """
    spiking_conv2d_to_dict - Extract a dict with parameters from a `SpikingConv2dLayer`
                             so that they can be written to a Speck configuration.
    :param layer:   SpikingConv2dLayer whose parameters should be extracted
    :return:
        Dict    Parameters of `layer`
    """
    layer = discretize(layer)

    summary = layer.summary()

    # - Layer dimension parameters
    dimensions = dict()

    # - Padding
    padding_x, padding_y = summary["Padding"][0], summary["Padding"][2]
    if padding_x != summary["Padding"][1]:
        warn(
            f"SpikingConv2dLayer `{layer.layer_name}`: "
            + "Left and right padding must be the same. "
            + "Will ignore value provided for right padding."
        )
    if padding_y != summary["Padding"][3]:
        warn(
            f"SpikingConv2dLayer `{layer.layer_name}`: "
            + "Top and bottom padding must be the same. "
            + "Will ignore value provided for bottom padding."
        )
    dimensions["padding_x"] = padding_x
    dimensions["padding_y"] = padding_y

    # - Stride
    dimensions["stride_y"], dimensions["stride_x"] = summary["Stride"]

    # - Kernel size
    dimensions["kernel_size"] = summary["Kernel"][0]
    if dimensions["kernel_size"] != summary["Kernel"][1]:
        raise ValueError(
            f"SpikingConv2dLayer `{layer.layer_name}` Kernel must have same height and width."
        )

    # - Input and output shapes
    dimensions["channel_count"] = summary["Input_Shape"][0]
    dimensions["input_size_y"] = summary["Input_Shape"][1]
    dimensions["input_size_x"] = summary["Input_Shape"][2]
    dimensions["output_feature_count"] = summary["Output_Shape"][0]
    dimensions["output_size_y"] = summary["Output_Shape"][1]
    dimensions["output_size_x"] = summary["Output_Shape"][2]

    # - Neuron states
    if layer.state is not None:
<<<<<<< HEAD
        neurons_state = layer.state.transpose(2, 3).int().tolist()
=======
        neurons_state = layer.state.transpose(2, 3).tolist()
    else:
        neurons_state = None
>>>>>>> 5c77deea

    # - Resetting vs returning to 0
    return_to_zero = layer.membrane_subtract is not None
    if return_to_zero and layer.membrane_reset != 0:
        warn(
            f"SpikingConv2dLayer `{layer.layer_name}`: Resetting of membrane potential is always to 0."
        )
    elif (not return_to_zero) and layer.membrane_subtract != layer.threshold:
        warn(
            f"SpikingConv2dLayer `{layer.layer_name}`: Subtraction of membrane potential is always by high threshold."
        )

    # - Weights and biases
    if layer.bias:
        weights, biases = layer.parameters()
    else:
        weights, = layer.parameters()
        biases = torch.zeros(layer.channels_out)
    # Transpose last two dimensions of weights to match cortexcontrol
    weights = weights.transpose(2, 3)

<<<<<<< HEAD
=======
    # - Lower and upper thresholds in a tensor for easier handling
    thresholds = torch.tensor((layer.threshold_low, layer.threshold))

    # - Scaling of weights, biases and thresholds
    # Determine by which common factor weights, biases and thresholds can be scaled
    # such each they matches its precision specificaitons.
    scaling_w = determine_discretization_scale(weights, SPECK_WEIGHT_PRECISION_BITS)
    scaling_b = determine_discretization_scale(biases, SPECK_WEIGHT_PRECISION_BITS)
    scaling_t = determine_discretization_scale(thresholds, SPECK_STATE_PRECISION_BITS)
    if neurons_state is not None:
        scaling_n = determine_discretization_scale(
            neurons_state, SPECK_STATE_PRECISION_BITS
        )
        # Scale neuron states with common scaling factor and discretize
        scaling = min(scaling_w, scaling_b, scaling_t, scaling_n)
        neurons_state = discretize(neurons_state, scaling)
    else:
        scaling = min(scaling_w, scaling_b, scaling_t)
    # Scale weights, biases and thresholds with common scaling factor and discretize
    weights = discretize(weights, scaling)
    biases = discretize(biases, scaling)
    threshold_low, threshold_high = discretize(thresholds, scaling)

>>>>>>> 5c77deea
    layer_params = dict(
        return_to_zero=return_to_zero,
        threshold_high=layer.threshold,
        threshold_low=layer.threshold_low,
        monitor_enable=True,  # Yes or no?
        leak_enable=layer.bias,
    )

    return {
        "layer_params": layer_params,
        "dimensions": dimensions,
        "weights": weights.int().tolist(),
        "biases": biases.int().tolist(),
        "neurons_state": neurons_state,
    }


def identity_dimensions(input_shape: Tuple[int]) -> sd.configuration.CNNLayerDimensions:
    """
    identity_dimensions - Return `CNNLayerDimensions` for Speck such that the layer
                          performs an identity operation.
    :param input_shape:   Tuple with feature_count, vertical and horizontal size of
                          input to the layer.
    :return:
        CNNLayerDimensions corresponding to identity operation.
    """
    dimensions = sd.configuration.CNNLayerDimensions()
    # No padding
    dimensions.padding.x = 0
    dimensions.padding.y = 0
    # Stride 1
    dimensions.stride.x = 1
    dimensions.stride.y = 1
    # Input shape
    dimensions.input_shape.feature_count = input_shape[0]
    dimensions.input_shape.y = input_shape[1]
    dimensions.input_shape.x = input_shape[2]
    # Output shape
    dimensions.output_shape.feature_count = input_shape[0]
    dimensions.output_shape.y = input_shape[1]
    dimensions.output_shape.x = input_shape[2]

    return dimensions


def identity_weights(feature_count: int) -> List[List[List[List[int]]]]:
    """
    identity_weights - Return weights that correspond to identity operation,
                       assuming that feature_count and channel_count are the same.
    :param feature_count:  int  Number of input features
    :return:
        list    Weights for identity operation
    """
    return [
        [[[int(i == j)]] for j in range(feature_count)] for i in range(feature_count)
    ]


# def write_to_device(config: Dict, device: samna.SpeckModel, weights=None):
#     """
#     Write your model configuration to dict

#     :param config:
#     :param device:
#     :return:
#     """
#     device.set_config(to_speck_config(config))
#     if weights:
#         device.set_weights(weights)
#     device.apply()


# def to_speck_config(config: Dict) -> samna.SpeckConfig:
#     speck_config = samna.SpeckConfig()
#     # TODO

#     # Populate the config
#     return speck_config<|MERGE_RESOLUTION|>--- conflicted
+++ resolved
@@ -8,13 +8,8 @@
 
 # import samna
 
-# import speckdemo as sd
-from ctxctl_speck import speckdemo as sd
-<<<<<<< HEAD
-
+import speckdemo as sd
 from .discretize import discretize
-=======
->>>>>>> 5c77deea
 
 
 SPECK_WEIGHT_PRECISION_BITS = 8
@@ -267,13 +262,9 @@
 
     # - Neuron states
     if layer.state is not None:
-<<<<<<< HEAD
         neurons_state = layer.state.transpose(2, 3).int().tolist()
-=======
-        neurons_state = layer.state.transpose(2, 3).tolist()
     else:
         neurons_state = None
->>>>>>> 5c77deea
 
     # - Resetting vs returning to 0
     return_to_zero = layer.membrane_subtract is not None
@@ -295,32 +286,6 @@
     # Transpose last two dimensions of weights to match cortexcontrol
     weights = weights.transpose(2, 3)
 
-<<<<<<< HEAD
-=======
-    # - Lower and upper thresholds in a tensor for easier handling
-    thresholds = torch.tensor((layer.threshold_low, layer.threshold))
-
-    # - Scaling of weights, biases and thresholds
-    # Determine by which common factor weights, biases and thresholds can be scaled
-    # such each they matches its precision specificaitons.
-    scaling_w = determine_discretization_scale(weights, SPECK_WEIGHT_PRECISION_BITS)
-    scaling_b = determine_discretization_scale(biases, SPECK_WEIGHT_PRECISION_BITS)
-    scaling_t = determine_discretization_scale(thresholds, SPECK_STATE_PRECISION_BITS)
-    if neurons_state is not None:
-        scaling_n = determine_discretization_scale(
-            neurons_state, SPECK_STATE_PRECISION_BITS
-        )
-        # Scale neuron states with common scaling factor and discretize
-        scaling = min(scaling_w, scaling_b, scaling_t, scaling_n)
-        neurons_state = discretize(neurons_state, scaling)
-    else:
-        scaling = min(scaling_w, scaling_b, scaling_t)
-    # Scale weights, biases and thresholds with common scaling factor and discretize
-    weights = discretize(weights, scaling)
-    biases = discretize(biases, scaling)
-    threshold_low, threshold_high = discretize(thresholds, scaling)
-
->>>>>>> 5c77deea
     layer_params = dict(
         return_to_zero=return_to_zero,
         threshold_high=layer.threshold,
