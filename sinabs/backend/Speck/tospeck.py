from warnings import warn
from copy import deepcopy

try:
    from samna.speck.configuration import SpeckConfiguration, CNNLayerConfig
except (ImportError, ModuleNotFoundError):
    SAMNA_AVAILABLE = False
else:
    SAMNA_AVAILABLE = True
from .SpeckLayer import SpeckLayer, SumPool2d

import torch.nn as nn
import torch
import sinabs.layers as sl
import sinabs
from typing import Dict, Tuple, Union, Optional


class SpeckCompatibleNetwork(nn.Module):
    def __init__(
        self,
        snn: Union[nn.Module, sinabs.Network],
        input_shape: Optional[Tuple[int]] = None,
        dvs_input: bool = True,
        discretize: bool = True,
    ) -> Dict:
        """
        Given a sinabs spiking network, prepare a speck-compatible network.
        In particular, the following will be done:
        - multiple pooling layers in a row will be consolidated into one
        - checks are performed on layer hyperparameter compatibility with speck
        - checks are performed on network structure compatibility with speck
        - linear layers are turned into convolutional layers
        - dropout layers are ignored
        - weights, biases and thresholds are discretized according to speck requirements

        :param snn: sinabs.Network or torch.nn.Module instance
        """
        super().__init__()

        # this holds the SpeckLayer objects which can be used for testing
        # and also deal with single-layer-level configuration issues
        self.compatible_layers = []

        # TODO: Currently only spiking seq. models are supported
        try:
            layers = list(snn.spiking_model.seq)
        except AttributeError:
            raise ValueError("`snn` must contain a sequential spiking model.")

        # index that goes over the layers of the input network
        i_layer = 0
        # used to carry pooling info to next conv, to rescale weights due to
        # the difference between sum and average pooling
        rescaling_from_pooling = 1

        # - Input to start with
        if isinstance(layers[0], sl.InputLayer):
            input_layer = deepcopy(layers[0])
            input_shape = input_layer.output_shape
            self.compatible_layers.append(input_layer)
            i_layer += 1
        elif input_shape is None:
            raise ValueError(
                "`input_shape` must be provided if first layer is not `InputLayer`."
            )
        self._dvs_input = dvs_input
        self._external_input_shape = input_shape
        self._discretize = discretize

        # - Iterate over layers from model
        while i_layer < len(layers):
            # Layer to be ported to Speck
            lyr_curr = layers[i_layer]

            if isinstance(lyr_curr, (nn.Conv2d, nn.Linear)):
                # Linear and Conv layers are dealt with in the same way.
                i_next, input_shape, rescaling_from_pooling = self._handle_conv2d_layer(
                    layers[i_layer:], input_shape, rescaling_from_pooling
                )

                if i_next is None:
                    # TODO: How to route to readout layer? Does destination need to be set?
                    break
                else:
                    # Add 2 to i_layer to go to next layer, + i_next for number
                    # of consolidated pooling layers
                    i_layer += i_next + 2

            elif isinstance(lyr_curr, nn.AvgPool2d):
                pooling, i_next = self.consolidate_pooling(layers[i_layer:], dvs=True)
                self.compatible_layers.append(SumPool2d(size=pooling))
                rescaling_from_pooling = pooling[0] * pooling[1]

                if i_next is not None:
                    i_layer += i_next
                else:
                    break

            elif isinstance(lyr_curr, (nn.Dropout2d, nn.Flatten)):
                # - Ignore dropout and flatten layers
                i_layer += 1

            elif isinstance(lyr_curr, sl.InputLayer):
                raise TypeError(f"Only first layer can be of type {type(lyr_curr)}.")

            elif isinstance(lyr_curr, sl.iaf_bptt.SpikingLayer):
                raise TypeError(
                    f" Layer of type {type(lyr_curr)} must be preceded by layer of "
                    "type `Conv2d` or `Linear`."
                )

            else:
                raise TypeError(
                    f"Layers of type {type(lyr_curr)} are currently not supported."
                )

        # TODO: Does anything need to be done after iterating over layers?
        # print("Finished configuration of Speck.")

        self.sequence = nn.Sequential(*self.compatible_layers)

    def make_config(self, speck_layers_ordering=range(9)):
        if not SAMNA_AVAILABLE:
            raise ImportError("`samna` does not appear to be installed.")

        config = SpeckConfiguration()

        if self._dvs_input:
            # - Cut DVS output to match output shape of `lyr_curr`
            dvs = config.dvs_layer
            dvs.cut.y = self._external_input_shape[1]
            dvs.cut.x = self._external_input_shape[2]
            # TODO: How to deal with feature count?

        i_layer_speck = 0
        for i, speck_equivalent_layer in enumerate(self.sequence):
            # happens when the network starts with pooling
            if isinstance(speck_equivalent_layer, nn.AvgPool2d):
                # This case can only happen if `self.sequence` starts with a pooling layer
                # or input layer because all other pooling layers should get consolidated.
                # Therefore, assume that input comes from DVS.
                # TODO test
                # Object representing Speck DVS
                dvs = config.dvs_layer
                dvs.pooling.y, dvs.pooling.x = speck_equivalent_layer.kernel_size
                dvs.destinations[0].layer = speck_layers_ordering[i_layer_speck]
                dvs.destinations[0].enable = True

            elif isinstance(speck_equivalent_layer, SpeckLayer):
                # Object representing Speck layer
                speck_layer = config.cnn_layers[speck_layers_ordering[i_layer_speck]]
                # read the configuration dictionary from SpeckLayer
                # and write it to the speck configuration object
                self.write_speck_config(speck_equivalent_layer.config_dict, speck_layer)

                # For now: Sequential model, second destination always disabled
                speck_layer.destinations[1].enable = False

                if i == len(self.sequence) - 1:
                    # last layer
                    speck_layer.destinations[0].enable = False
                else:
                    # Set destination layer
                    speck_layer.destinations[0].layer = speck_layers_ordering[
                        i_layer_speck + 1
                    ]
                    speck_layer.destinations[0].pooling = speck_equivalent_layer.config_dict["Pooling"]
                    speck_layer.destinations[0].enable = True

                i_layer_speck += 1
            else:
                # in our generated network there is a spurious layer...
                # should never happen
                raise TypeError("Unexpected layer in generated network")
        return config

    def _handle_conv2d_layer(self, layers, input_shape, rescaling_from_pooling):
        lyr_curr = layers[0]

        # Next layer needs to be spiking
        try:
            lyr_next = layers[1]
        except IndexError:
            reached_end = True
        else:
            reached_end = False
        if reached_end or not isinstance(lyr_next, sl.iaf_bptt.SpikingLayer):
            raise TypeError("Convolutional layer must be followed by spiking layer.")

        # - Consolidate pooling from subsequent layers
        pooling, i_next = self.consolidate_pooling(layers[2:], dvs=False)

        # The SpeckLayer object knows how to turn the conv-spk-pool trio to
        # a speck layer, and has a forward method, and computes the output shape
        compatible_object = SpeckLayer(
<<<<<<< HEAD
            conv=lyr_curr, spk=lyr_next, pool=pooling,
            in_shape=input_shape, discretize=self._discretize,
            rescale_weights=rescaling_from_pooling,
=======
            conv=lyr_curr,
            spk=lyr_next,
            pool=pooling,
            in_shape=input_shape,
            discretize=self._discretize,
>>>>>>> 06006a16
        )
        # the previous rescaling has been used, the new one is used in the next layer
        rescaling_from_pooling = pooling**2
        # we save this object for future forward passes for testing
        self.compatible_layers.append(compatible_object)
        output_shape = compatible_object.output_shape

        return i_next, output_shape, rescaling_from_pooling

    def forward(self, x):
        self.eval()
        with torch.no_grad():
            return self.sequence(x)

    def write_speck_config(
        self, config_dict: dict, speck_layer: "CNNLayerConfig",
    ):  # -> Tuple[int]:
        # Update configuration of the Speck layer
        # print("Setting dimensions:")
        # pprint(layer_config["dimensions"])
        # print("Setting weights, shape:", np.array(layer_config["weights"]).shape)
        # print("Setting biases, shape:", np.array(layer_config["biases"]).shape)
        speck_layer.dimensions = config_dict["dimensions"]
        speck_layer.weights = config_dict["weights"]
        speck_layer.biases = config_dict["biases"]
        if config_dict["neurons_state"] is not None:
            pass
            # print("Setting state:", layer_config["neurons_state"])
            # TODO unclear why error
            # speck_layer.neurons_initial_value = layer_config["neurons_state"]
        for param, value in config_dict["layer_params"].items():
            # print(f"Setting parameter {param}: {value}")
            setattr(speck_layer, param, value)

    def consolidate_pooling(
        self, layers, dvs: bool
    ) -> Tuple[Union[int, Tuple[int], None], int]:
        """
        consolidate_pooling - Consolidate the first `SumPooling2dLayer`s in `layers`
                              until the first object of different type.
        :param layers:  Iterable, containing `SumPooling2dLayer`s and other objects.
        :param dvs:     bool, if True, x- and y- pooling may be different and a
                              Tuple is returned instead of an integer.
        :return:
            int or tuple, consolidated pooling size. Tuple if `dvs` is true.
            int or None, index of first object in `layers` that is not a
                         `SumPooling2dLayer`, or `None`, if all objects in `layers`
                         are `SumPooling2dLayer`s.
        """

        pooling = [1, 1] if dvs else 1

        for i_next, lyr in enumerate(layers):
            if isinstance(lyr, nn.AvgPool2d):
                # Update pooling size
                new_pooling = self.get_pooling_size(lyr, dvs=dvs)
                if dvs:
                    pooling[0] *= new_pooling[0]
                    pooling[1] *= new_pooling[1]
                else:
                    pooling *= new_pooling
            else:
                # print("Pooling:", pooling)
                # print("Output shape:", input_shape)
                return pooling, i_next

        # If this line is reached, all objects in `layers` are pooling layers.
        # print("Pooling:", pooling)
        # print("Output shape:", input_shape)
        return pooling, None

    def get_pooling_size(
        self, layer: nn.AvgPool2d, dvs: bool
    ) -> Union[int, Tuple[int]]:
        """
        get_pooling_size - Determine the pooling size of a pooling object.
        :param layer:  `AvgPool2d` object
        :param dvs:    bool - If True, pooling does not need to be symmetric.
        :return:
            int or tuple - pooling size. If `dvs` is true, then return a tuple with
                           sizes for y- and x-pooling.
        """
        # Warn if there is non-zero padding.
        # Padding can be either int or tuple of ints
        if isinstance(layer.padding, int):
            warn_padding = layer.padding != 0
        else:
            warn_padding = any(pad != 0 for pad in layer.padding)
        if warn_padding:
            warn(
                f"AvgPool2d `{layer.layer_name}`: Padding is not supported for pooling layers."
            )

        # - Pooling and stride
        pooling = layer.kernel_size
        pooling_y, pooling_x = (
            (pooling, pooling) if isinstance(pooling, int) else pooling
        )

        stride = layer.stride
        stride_y, stride_x = (stride, stride) if isinstance(stride, int) else stride

        if dvs:
            # Check whether pooling and strides match
            if stride_y != pooling_y or stride_x != pooling_x:
                raise ValueError(
                    f"AvgPool2d `{layer.layer_name}`: Stride size must be the same as pooling size."
                )
            return (pooling_y, pooling_x)
        else:
            # Check whether pooling is symmetric
            if pooling_x != pooling_y:
                raise ValueError(
                    f"AvgPool2d `{layer.layer_name}`: Pooling must be symmetric for CNN layers."
                )
            pooling = pooling_x  # Is this the vertical dimension?
            # Check whether pooling and strides match
            if any(stride != pooling for stride in (stride_x, stride_y)):
                raise ValueError(
                    f"AvgPool2d `{layer.layer_name}`: Stride size must be the same as pooling size."
                )
            return pooling


# def identity_dimensions(input_shape: Tuple[int]) -> sd.configuration.CNNLayerDimensions:
#     """
#     identity_dimensions - Return `CNNLayerDimensions` for Speck such that the layer
#                           performs an identity operation.
#     :param input_shape:   Tuple with feature_count, vertical and horizontal size of
#                           input to the layer.
#     :return:
#         CNNLayerDimensions corresponding to identity operation.
#     """
#     dimensions = sd.configuration.CNNLayerDimensions()
#     # No padding
#     dimensions.padding.x = 0
#     dimensions.padding.y = 0
#     # Stride 1
#     dimensions.stride.x = 1
#     dimensions.stride.y = 1
#     # Input shape
#     dimensions.input_shape.feature_count = input_shape[0]
#     dimensions.input_shape.y = input_shape[1]
#     dimensions.input_shape.x = input_shape[2]
#     # Output shape
#     dimensions.output_shape.feature_count = input_shape[0]
#     dimensions.output_shape.y = input_shape[1]
#     dimensions.output_shape.x = input_shape[2]

#     return dimensions


# def identity_weights(feature_count: int) -> List[List[List[List[int]]]]:
#     """
#     identity_weights - Return weights that correspond to identity operation,
#                        assuming that feature_count and channel_count are the same.
#     :param feature_count:  int  Number of input features
#     :return:
#         list    Weights for identity operation
#     """
#     return [
#         [[[int(i == j)]] for j in range(feature_count)] for i in range(feature_count)
#     ]


# def write_to_device(config: Dict, device: samna.SpeckModel, weights=None):
#     """
#     Write your model configuration to dict

#     :param config:
#     :param device:
#     :return:
#     """
#     device.set_config(to_speck_config(config))
#     if weights:
#         device.set_weights(weights)
#     device.apply()


# def to_speck_config(config: Dict) -> samna.SpeckConfig:
#     speck_config = samna.SpeckConfig()
#     # TODO

#     # Populate the config
#     return speck_config<|MERGE_RESOLUTION|>--- conflicted
+++ resolved
@@ -194,17 +194,12 @@
         # The SpeckLayer object knows how to turn the conv-spk-pool trio to
         # a speck layer, and has a forward method, and computes the output shape
         compatible_object = SpeckLayer(
-<<<<<<< HEAD
-            conv=lyr_curr, spk=lyr_next, pool=pooling,
-            in_shape=input_shape, discretize=self._discretize,
-            rescale_weights=rescaling_from_pooling,
-=======
             conv=lyr_curr,
             spk=lyr_next,
             pool=pooling,
             in_shape=input_shape,
             discretize=self._discretize,
->>>>>>> 06006a16
+            rescale_weights=rescaling_from_pooling,
         )
         # the previous rescaling has been used, the new one is used in the next layer
         rescaling_from_pooling = pooling**2
