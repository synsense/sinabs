from typing import Optional, Union

import torch

from .functional import ThresholdSubtract, ThresholdReset
from .spiking_layer import SpikingLayer
from .pack_dims import squeeze_class

window = 1.0

__all__ = ["IAF", "IAFSqueeze"]


class IAF(SpikingLayer):
    def __init__(
        self,
        threshold: float = 1.0,
        threshold_low: Union[float, None] = -1.0,
        membrane_subtract: Optional[float] = None,
        membrane_reset=False,
        window: float = 1,
        *args,
        **kwargs,
    ):
        """
        Pytorch implementation of a Integrate and Fire neuron with learning enabled.
        This class is the base class for any layer that need to implement integrate-and-fire operations.

        Parameters
        ----------
        threshold : float
            Spiking threshold of the neuron.
        threshold_low : float or None
            Lower bound for membrane potential.
        membrane_subtract : float or None
            The amount to subtract from the membrane potential upon spiking.
            Default is equal to threshold. Ignored if membrane_reset is set.
        membrane_reset : bool
            If True, reset the membrane to 0 on spiking.
        window : float
            Distance between step of Heaviside surrogate gradient and threshold.
            (Relative to size of threshold)
        """
        super().__init__(
            *args,
            **kwargs,
            threshold=threshold,
            threshold_low=threshold_low,
            membrane_subtract=membrane_subtract,
            membrane_reset=membrane_reset,
        )
        self.reset_function = ThresholdReset if membrane_reset else ThresholdSubtract
        self.learning_window = threshold * window

        self.window_abs = threshold * window

    def forward(self, input_spikes: torch.Tensor):
        """
        Forward pass with given data.

        Parameters
        ----------
        input_spikes : torch.Tensor
            Data to be processed. Expected shape: (batch, time, ...)

        Returns
        -------
        torch.Tensor
            Output data. Same shape as `input_spikes`.
        """

        # Ensure the neuron state are initialized
        shape_notime = (input_spikes.shape[0], *input_spikes.shape[2:])
        if self.state.shape != shape_notime:
            self.reset_states(shape=shape_notime, randomize=False)

        # Determine no. of time steps from input
        time_steps = input_spikes.shape[1]

        # Local variables
        threshold = self.threshold
        threshold_low = self.threshold_low
        window = self.window_abs

        state = self.state
        activations = self.activations
        spikes = []
        for iCurrentTimeStep in range(time_steps):

            # update neuron states (membrane potentials)
            if self.membrane_reset:
                # sum the previous state only where there were no spikes
                state = input_spikes[:, iCurrentTimeStep] + state * (activations == 0.0)
            else:
                # subtract a number of membrane_subtract's as there are spikes
                state = (
                    input_spikes[:, iCurrentTimeStep]
                    + state
                    - activations * self.membrane_subtract
                )
            if threshold_low is not None:
                # This is equivalent to functional.threshold. non zero threshold is not supported for onnx
                state = torch.nn.functional.relu(state - threshold_low) + threshold_low

            # generate spikes
<<<<<<< HEAD
            if self.membrane_reset:
                activations = threshold_reset(state, threshold, window)
            else:
                activations = threshold_subtract(state, threshold, window)
=======
            activations = self.reset_function.apply(state, threshold, self.learning_window)
>>>>>>> d3865975
            spikes.append(activations)

        self.state = state
        self.tw = time_steps
        self.activations = activations
        all_spikes = torch.stack(spikes).transpose(0, 1)
        self.spikes_number = all_spikes.abs().sum()

        return all_spikes

    @property
    def _param_dict(self) -> dict:
        param_dict = super()._param_dict()
        param_dict.update(window=self.window_abs / self.threshold)


# - Subclass to IAF, that accepts and returns data with batch and time dimensions squeezed.
IAFSqueeze = squeeze_class(IAF)<|MERGE_RESOLUTION|>--- conflicted
+++ resolved
@@ -52,8 +52,6 @@
         self.reset_function = ThresholdReset if membrane_reset else ThresholdSubtract
         self.learning_window = threshold * window
 
-        self.window_abs = threshold * window
-
     def forward(self, input_spikes: torch.Tensor):
         """
         Forward pass with given data.
@@ -80,7 +78,6 @@
         # Local variables
         threshold = self.threshold
         threshold_low = self.threshold_low
-        window = self.window_abs
 
         state = self.state
         activations = self.activations
@@ -103,14 +100,9 @@
                 state = torch.nn.functional.relu(state - threshold_low) + threshold_low
 
             # generate spikes
-<<<<<<< HEAD
-            if self.membrane_reset:
-                activations = threshold_reset(state, threshold, window)
-            else:
-                activations = threshold_subtract(state, threshold, window)
-=======
-            activations = self.reset_function.apply(state, threshold, self.learning_window)
->>>>>>> d3865975
+            activations = self.reset_function.apply(
+                state, threshold, self.learning_window
+            )
             spikes.append(activations)
 
         self.state = state
@@ -124,7 +116,7 @@
     @property
     def _param_dict(self) -> dict:
         param_dict = super()._param_dict()
-        param_dict.update(window=self.window_abs / self.threshold)
+        param_dict.update(window=self.learning_window / self.threshold)
 
 
 # - Subclass to IAF, that accepts and returns data with batch and time dimensions squeezed.
