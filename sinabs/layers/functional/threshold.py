from typing import Optional

import torch
from torch.onnx.symbolic_opset9 import floor, div, relu


class ThresholdSubtract(torch.autograd.Function):
    """
    Subtract from membrane potential on reaching threshold
    """

    @staticmethod
    def forward(ctx, data, threshold=1, window: Optional[float] = None):
        """"""
        ctx.save_for_backward(data.clone())
        ctx.threshold = threshold
<<<<<<< HEAD
        ctx.window = window or threshold
        return (data > 0) * torch.div(data, threshold, rounding_mode="floor")
=======
        ctx.window = window
        return (data > 0) * torch.div(data, threshold, rounding_mode='trunc').float()
>>>>>>> d3865975

    @staticmethod
    def backward(ctx, grad_output):
        """"""
        (data,) = ctx.saved_tensors
        grad = ((data >= (ctx.threshold - ctx.window)).float()) / ctx.threshold
        grad_input = grad_output * grad

        return grad_input, None, None

    def symbolic(g, data, threshold=1, window=0.5):
        """"""
        x = relu(g, data)
        x = div(g, x, torch.tensor(threshold))
        x = floor(g, x)
        return x


class ThresholdReset(torch.autograd.Function):
    """
    Threshold check
    Step hat gradient ___---___
    """

    @staticmethod
    def forward(ctx, data, threshold=1, window: Optional[float] = None):
        """"""
        ctx.save_for_backward(data)
        ctx.threshold = threshold
        ctx.window = window or threshold
        return (data >= ctx.threshold).float()

    @staticmethod
    def backward(ctx, grad_output):
        """"""
        (data,) = ctx.saved_tensors
        grad_input = grad_output * ((data >= (ctx.threshold - ctx.window)).float())
        return grad_input, None, None<|MERGE_RESOLUTION|>--- conflicted
+++ resolved
@@ -14,13 +14,8 @@
         """"""
         ctx.save_for_backward(data.clone())
         ctx.threshold = threshold
-<<<<<<< HEAD
-        ctx.window = window or threshold
-        return (data > 0) * torch.div(data, threshold, rounding_mode="floor")
-=======
         ctx.window = window
-        return (data > 0) * torch.div(data, threshold, rounding_mode='trunc').float()
->>>>>>> d3865975
+        return (data > 0) * torch.div(data, threshold, rounding_mode="trunc").float()
 
     @staticmethod
     def backward(ctx, grad_output):
