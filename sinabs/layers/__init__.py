--- conflicted
+++ resolved
@@ -17,11 +17,7 @@
 except ModuleNotFoundError:
     pass
 else:
-<<<<<<< HEAD
-    _layers_with_backend = (IAF, LIF)
-=======
     _layers_with_backend = (IAF, IAFSqueeze, LIF, LIFSqueeze, ExpLeak, ExpLeakSqueeze)
->>>>>>> ab297d34
 
     for lyr in _layers_with_backend:
         # Find equivalent slayer layer classes by name
