--- conflicted
+++ resolved
@@ -107,21 +107,12 @@
         Same as :py:class:`{cls.__name__}`.forward but expects and returns batch
         and time as a single dimension: (batch x time, ...)"""
 
-<<<<<<< HEAD
-        @property
-        def _param_dict(self) -> dict:
-=======
         def get_neuron_params(self) -> dict:
->>>>>>> 63962579
             """
             Dict of all parameters relevant for creating a new instance with same
             parameters as `self`
             """
-<<<<<<< HEAD
-            param_dict = super()._param_dict
-=======
             param_dict = super().get_neuron_params()
->>>>>>> 63962579
             param_dict.update(
                 batch_size=self._batch_size, num_timesteps=self._num_timesteps
             )
