# Configuration file for the Sphinx documentation builder.
#
# This file only contains a selection of the most common options. For a full
# list see the documentation:
# https://www.sphinx-doc.org/en/master/usage/configuration.html

# -- Path setup --------------------------------------------------------------

# If extensions (or modules to document with autodoc) are in another directory,
# add these directories to sys.path here. If the directory is relative to the
# documentation root, use os.path.abspath to make it absolute, like shown here.
#
# import os
# import sys
# sys.path.insert(0, os.path.abspath('.'))


# -- Project information -----------------------------------------------------

project = 'sinabs-dynapcnn'
copyright = '2020, Synsense AG'
author = 'Sadique Sheik, Martino Sorbaro, Felix Bauer'

# The full version, including alpha/beta/rc tags
# release = '0.0.1'


# -- General configuration ---------------------------------------------------

# Add any Sphinx extension module names here, as strings. They can be
# extensions coming with Sphinx (named 'sphinx.ext.*') or your custom
# ones.
extensions = [
    'pbr.sphinxext',
    'nbsphinx',
    'sphinx.ext.autodoc',
    'sphinx.ext.napoleon',
    'sphinxcontrib.mermaid',
    'm2r2'
]

# Add any paths that contain templates here, relative to this directory.
templates_path = ['_templates']

source_suffix = {".rst": 'restructuredtext',
                 ".txt": 'markdown',
                 ".md": 'markdown',
                 }

# List of patterns, relative to source directory, that match files and
# directories to ignore when looking for source files.
# This pattern also affects html_static_path and html_extra_path.
exclude_patterns = ["_build", "**.ipynb_checkpoints"]

# -- Options for HTML output -------------------------------------------------

# The theme to use for HTML and HTML Help pages.  See the documentation for
# a list of builtin themes.
#
html_theme = "sphinx_rtd_theme"
<<<<<<< HEAD
html_js_files = ['js/mermaid.js', ]
=======
add_module_names = False
>>>>>>> 02294d90

# Add any paths that contain custom static files (such as style sheets) here,
# relative to this directory. They are copied after the builtin static files,
# so a file named "default.css" will overwrite the builtin "default.css".
html_static_path = ['_static']

# Include __init__ docstring in method documentation
autoclass_content = 'both'

# Include return type in line
napoleon_use_rtype = False<|MERGE_RESOLUTION|>--- conflicted
+++ resolved
@@ -58,19 +58,18 @@
 # a list of builtin themes.
 #
 html_theme = "sphinx_rtd_theme"
-<<<<<<< HEAD
-html_js_files = ['js/mermaid.js', ]
-=======
-add_module_names = False
->>>>>>> 02294d90
 
 # Add any paths that contain custom static files (such as style sheets) here,
 # relative to this directory. They are copied after the builtin static files,
 # so a file named "default.css" will overwrite the builtin "default.css".
 html_static_path = ['_static']
+html_js_files = ['js/mermaid.js', ]
 
 # Include __init__ docstring in method documentation
 autoclass_content = 'both'
 
 # Include return type in line
-napoleon_use_rtype = False+napoleon_use_rtype = False
+
+# API module name display
+add_module_names = False