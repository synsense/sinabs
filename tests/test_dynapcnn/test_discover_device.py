import pytest
import samna

from sinabs.backend.dynapcnn import io
from hw_utils import find_open_devices

pytest.mark.skip("Not suitable for automated testing. Depends on available devices")

<<<<<<< HEAD

=======
@pytest.mark.skip("Not implemented")
def test_list_all_devices():
    devices = find_open_devices()

    if len(devices) == 0:
        pytest.skip("A connected Speck device is required to run this test")

    device_map = io.get_device_map()
    # Ideally the device map needs to be tested against something expected.
    raise NotImplementedError()


>>>>>>> 0f83329d
def test_is_device_type():
    devices = find_open_devices()

    if len(devices) == 0:
        pytest.skip("A connected Speck device is required to run this test")

    devices = samna.device.get_all_devices()
    print([io.is_device_type(d, "speck2fdevkit") for d in devices])
    print([io.is_device_type(d, "dvxplorer") for d in devices])


def test_get_device_map():
    devices = find_open_devices()

    if len(devices) == 0:
        pytest.skip("A connected Speck device is required to run this test")

    device_map = io.get_device_map()
    print(device_map)<|MERGE_RESOLUTION|>--- conflicted
+++ resolved
@@ -4,11 +4,7 @@
 from sinabs.backend.dynapcnn import io
 from hw_utils import find_open_devices
 
-pytest.mark.skip("Not suitable for automated testing. Depends on available devices")
 
-<<<<<<< HEAD
-
-=======
 @pytest.mark.skip("Not implemented")
 def test_list_all_devices():
     devices = find_open_devices()
@@ -21,7 +17,6 @@
     raise NotImplementedError()
 
 
->>>>>>> 0f83329d
 def test_is_device_type():
     devices = find_open_devices()
 
