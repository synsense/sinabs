--- conflicted
+++ resolved
@@ -2,11 +2,7 @@
 
 import sinabs
 import sinabs.layers as sl
-<<<<<<< HEAD
-import torch.nn as nn
 import pytest
-=======
->>>>>>> d37240bc
 
 
 def test_layer_replacement_sequential():
