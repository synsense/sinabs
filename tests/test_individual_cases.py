--- conflicted
+++ resolved
@@ -31,15 +31,9 @@
     snn_out = snn(input_data).squeeze()  # forward pass
     reset_states(snn)
 
-    # snn.reset_states()
-<<<<<<< HEAD
     spn = DynapcnnCompatibleNetwork(
-        snn, input_shape=input_data.shape[1:], discretize=False
-=======
-    spn = SpeckCompatibleNetwork(
         snn, input_shape=input_data.shape[1:], discretize=False,
-        dvs_input=True,
->>>>>>> 0c56fcf2
+        dvs_input = True,
     )
     spn_out = spn(input_data).squeeze()
 
